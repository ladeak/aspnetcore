// Licensed to the .NET Foundation under one or more agreements.
// The .NET Foundation licenses this file to you under the MIT license.

using System.Buffers;
using System.Buffers.Binary;
using System.Diagnostics;
using System.IO.Pipelines;
using System.Net.Http.HPack;
using System.Threading.Channels;
using Microsoft.AspNetCore.Connections;
using Microsoft.AspNetCore.Server.Kestrel.Core.Internal.Http;
using Microsoft.AspNetCore.Server.Kestrel.Core.Internal.Infrastructure;
using Microsoft.AspNetCore.Server.Kestrel.Core.Internal.Infrastructure.PipeWriterHelpers;

namespace Microsoft.AspNetCore.Server.Kestrel.Core.Internal.Http2;

internal sealed class Http2FrameWriter
{
    // Literal Header Field without Indexing - Indexed Name (Index 8 - :status)
    private static ReadOnlySpan<byte> ContinueBytes => [0x08, 0x03, (byte)'1', (byte)'0', (byte)'0'];

    /// Increase this value to be more lenient (disconnect fewer clients).
    /// A non-positive value will disable the limit.
    /// In practice, the default size is 4 * the maximum number of tracked streams per connection,
    /// which is double the maximum number of concurrent streams per connection, which is 100.
    /// That is, the default value is 800, unless <see cref="Http2Limits.MaxStreamsPerConnection"/> is modified.
    /// Choosing a value lower than the maximum number of tracked streams doesn't make sense,
    /// so such values will be adjusted upward.
    /// TODO (https://github.com/dotnet/aspnetcore/issues/51309): eliminate this limit.
    private const string MaximumFlowControlQueueSizeProperty = "Microsoft.AspNetCore.Server.Kestrel.Http2.MaxConnectionFlowControlQueueSize";

    private static readonly int? AppContextMaximumFlowControlQueueSize = GetAppContextMaximumFlowControlQueueSize();

    private static int? GetAppContextMaximumFlowControlQueueSize()
    {
        var data = AppContext.GetData(MaximumFlowControlQueueSizeProperty);

        // Programmatically-configured values are usually ints
        if (data is int count)
        {
            return count;
        }

        // msbuild-configured values are usually strings
        if (data is string countStr && int.TryParse(countStr, out var parsed))
        {
            return parsed;
        }

        return null;
    }

    private readonly int _maximumFlowControlQueueSize;

    private bool IsFlowControlQueueLimitEnabled => _maximumFlowControlQueueSize > 0;

    private const string MaximumFlowControlQueueSizeProperty = "Microsoft.AspNetCore.Server.Kestrel.Http2.MaxConnectionFlowControlQueueSize";

    private static readonly int? ConfiguredMaximumFlowControlQueueSize = GetConfiguredMaximumFlowControlQueueSize();

    private static int? GetConfiguredMaximumFlowControlQueueSize()
    {
        var data = AppContext.GetData(MaximumFlowControlQueueSizeProperty);

        if (data is int count)
        {
            return count;
        }

        if (data is string countStr && int.TryParse(countStr, out var parsed))
        {
            return parsed;
        }

        return null;
    }

    private readonly int _maximumFlowControlQueueSize;

    private bool IsMaximumFlowControlQueueSizeEnabled => _maximumFlowControlQueueSize > 0;

    private readonly object _writeLock = new object();
    private readonly Http2Frame _outgoingFrame;
    private readonly Http2HeadersEnumerator _headersEnumerator = new Http2HeadersEnumerator();
    private readonly ConcurrentPipeWriter _outputWriter;
    private readonly BaseConnectionContext _connectionContext;
    private readonly Http2Connection _http2Connection;
    private readonly string _connectionId;
    private readonly KestrelTrace _log;
    private readonly ITimeoutControl _timeoutControl;
    private readonly MinDataRate? _minResponseDataRate;
    private readonly TimingPipeFlusher _flusher;
    private readonly DynamicHPackEncoder _hpackEncoder;
    private readonly Channel<Http2OutputProducer> _channel;

    // This is only set to true by tests.
    private readonly bool _scheduleInline;

    private uint _maxFrameSize = Http2PeerSettings.MinAllowedMaxFrameSize;
    private byte[] _headerEncodingBuffer;
    private long _unflushedBytes;

    private bool _completed;
    private bool _aborted;

    private readonly object _windowUpdateLock = new();
    private long _connectionWindow;
    private readonly Queue<Http2OutputProducer> _waitingForMoreConnectionWindow = new();
    // This is the stream that consumed the last set of connection window
    private Http2OutputProducer? _lastWindowConsumer;
    private readonly Task _writeQueueTask;

    public Http2FrameWriter(
        PipeWriter outputPipeWriter,
        BaseConnectionContext connectionContext,
        Http2Connection http2Connection,
        int maxStreamsPerConnection,
        ITimeoutControl timeoutControl,
        MinDataRate? minResponseDataRate,
        string connectionId,
        MemoryPool<byte> memoryPool,
        ServiceContext serviceContext)
    {
        // Allow appending more data to the PipeWriter when a flush is pending.
        _outputWriter = new ConcurrentPipeWriter(outputPipeWriter, memoryPool, _writeLock);
        _connectionContext = connectionContext;
        _http2Connection = http2Connection;
        _connectionId = connectionId;
        _log = serviceContext.Log;
        _timeoutControl = timeoutControl;
        _minResponseDataRate = minResponseDataRate;
        _flusher = new TimingPipeFlusher(timeoutControl, serviceContext.Log);
        _flusher.Initialize(_outputWriter);
        _outgoingFrame = new Http2Frame();
        _headerEncodingBuffer = new byte[_maxFrameSize];

        _scheduleInline = serviceContext.Scheduler == PipeScheduler.Inline;

        _hpackEncoder = new DynamicHPackEncoder(serviceContext.ServerOptions.AllowResponseHeaderCompression);

<<<<<<< HEAD
        _maximumFlowControlQueueSize = ConfiguredMaximumFlowControlQueueSize is null
            ? 4 * maxStreamsPerConnection // 4 is a magic number to give us some padding above the expected maximum size
            : (int)ConfiguredMaximumFlowControlQueueSize;

        if (IsMaximumFlowControlQueueSizeEnabled && _maximumFlowControlQueueSize < maxStreamsPerConnection)
=======
        _maximumFlowControlQueueSize = AppContextMaximumFlowControlQueueSize is null
            ? 4 * maxStreamsPerConnection // 4 is a magic number to give us some padding above the expected maximum size
            : (int)AppContextMaximumFlowControlQueueSize;

        if (IsFlowControlQueueLimitEnabled && _maximumFlowControlQueueSize < maxStreamsPerConnection)
>>>>>>> 645a4ae8
        {
            _log.Http2FlowControlQueueMaximumTooLow(_connectionContext.ConnectionId, maxStreamsPerConnection, _maximumFlowControlQueueSize);
            _maximumFlowControlQueueSize = maxStreamsPerConnection;
        }

        // This is bounded by the maximum number of concurrent Http2Streams per Http2Connection.
        // This isn't the same as SETTINGS_MAX_CONCURRENT_STREAMS, but typically double (with a floor of 100)
        // which is the max number of Http2Streams that can end up in the Http2Connection._streams dictionary.
        // 
        // Setting a lower limit of SETTINGS_MAX_CONCURRENT_STREAMS might be sufficient because a stream shouldn't
        // be rescheduling itself after being completed or canceled, but we're going with the more conservative limit
        // in case there's some logic scheduling completed or canceled streams unnecessarily.
        _channel = Channel.CreateBounded<Http2OutputProducer>(new BoundedChannelOptions(maxStreamsPerConnection)
        {
            AllowSynchronousContinuations = _scheduleInline,
            SingleReader = true
        });

        _connectionWindow = Http2PeerSettings.DefaultInitialWindowSize;

        _writeQueueTask = Task.Run(WriteToOutputPipe);
    }

    public void Schedule(Http2OutputProducer producer)
    {
        if (!_channel.Writer.TryWrite(producer))
        {
            // This can happen if a client resets streams faster than we can clear them out - we end up with a backlog
            // exceeding the channel size.  Disconnecting seems appropriate in this case.
            var ex = new ConnectionAbortedException("HTTP/2 connection exceeded the output operations maximum queue size.");
            _log.Http2QueueOperationsExceeded(_connectionId, ex);
            _http2Connection.Abort(ex);
        }
    }

    private async Task WriteToOutputPipe()
    {
        while (await _channel.Reader.WaitToReadAsync())
        {
            // We need to handle the case where aborts can be scheduled while this loop is running and might be on the way to complete
            // the reader.
            while (_channel.Reader.TryRead(out var producer) && !producer.CompletedResponse)
            {
                try
                {
                    var reader = producer.PipeReader;
                    var stream = producer.Stream;

                    // We don't need to check the result because it's either
                    // - true because we have a result
                    // - false because we're flushing headers
                    reader.TryRead(out var readResult);
                    var buffer = readResult.Buffer;

                    // Check the stream window
                    var actual = producer.CheckStreamWindow(buffer.Length);

                    // Now check the connection window
                    actual = CheckConnectionWindow(actual);

                    // Write what we can
                    if (actual < buffer.Length)
                    {
                        buffer = buffer.Slice(0, actual);
                    }

                    // Consume the actual bytes resolved after checking both connection and stream windows
                    producer.ConsumeStreamWindow(actual);
                    ConsumeConnectionWindow(actual);

                    // Stash the unobserved state, we're going to mark this snapshot as observed
                    var observed = producer.UnobservedState;
                    var currentState = producer.CurrentState;

                    // Avoid boxing the enum (though the JIT optimizes this eventually)
                    static bool HasStateFlag(Http2OutputProducer.State state, Http2OutputProducer.State flags)
                        => (state & flags) == flags;

                    // Check if we need to write headers
                    var flushHeaders = HasStateFlag(observed, Http2OutputProducer.State.FlushHeaders) && !HasStateFlag(currentState, Http2OutputProducer.State.FlushHeaders);

                    (var hasMoreData, var reschedule, currentState, var waitingForWindowUpdates) = producer.ObserveDataAndState(buffer.Length, observed);

                    var aborted = HasStateFlag(currentState, Http2OutputProducer.State.Aborted);
                    var completed = HasStateFlag(currentState, Http2OutputProducer.State.Completed) && !hasMoreData;

                    FlushResult flushResult = default;

                    // We're not complete but we got the abort.
                    if (aborted && !completed)
                    {
                        // Response body is aborted, complete reader for this output producer.
                        if (flushHeaders)
                        {
                            // write headers
                            WriteResponseHeaders(stream.StreamId, stream.StatusCode, Http2HeadersFrameFlags.NONE, (HttpResponseHeaders)stream.ResponseHeaders);
                        }

                        if (actual > 0)
                        {
                            // actual > int.MaxValue should never be possible because it would exceed Http2PeerSettings.MaxWindowSize
                            // which is a protocol-defined limit. There's no way Kestrel would try to write more than that in one go.
                            Debug.Assert(actual <= int.MaxValue);

                            // If we got here it means we're going to cancel the write. Restore any consumed bytes to the connection window.
                            if (!TryUpdateConnectionWindow((int)actual))
                            {
                                // This branch can only ever be taken given both a buggy client and aborting streams mid-write. Even then, we're much more likely catch the
                                // error in Http2Connection.ProcessFrameAsync() before catching it here. This branch is technically possible though, so we defend against it.
                                await HandleFlowControlErrorAsync();
                                return;
                            }
                        }
                    }
                    else if (completed && stream.ResponseTrailers is { Count: > 0 })
                    {
                        // Output is ending and there are trailers to write
                        // Write any remaining content then write trailers and there's no
                        // flow control back pressure being applied (hasMoreData)

                        stream.ResponseTrailers.SetReadOnly();
                        stream.DecrementActiveClientStreamCount();

                        // It is faster to write data and trailers together. Locking once reduces lock contention.
                        flushResult = await WriteDataAndTrailersAsync(stream, buffer, flushHeaders, stream.ResponseTrailers);
                    }
                    else if (completed && producer.AppCompletedWithNoResponseBodyOrTrailers)
                    {
                        Debug.Assert(flushHeaders, "The app completed successfully without flushing headers!");

                        if (buffer.Length != 0)
                        {
                            _log.Http2UnexpectedDataRemaining(stream.StreamId, _connectionId);
                        }
                        else
                        {
                            stream.DecrementActiveClientStreamCount();

                            flushResult = await FlushEndOfStreamHeadersAsync(stream);
                        }
                    }
                    else
                    {
                        var endStream = completed;

                        if (endStream)
                        {
                            stream.DecrementActiveClientStreamCount();
                        }

                        flushResult = await WriteDataAsync(stream, buffer, buffer.Length, endStream, flushHeaders);
                    }

                    if (producer.IsTimingWrite)
                    {
                        _timeoutControl.StopTimingWrite();
                    }

                    reader.AdvanceTo(buffer.End);

                    if (completed || aborted)
                    {
                        await reader.CompleteAsync();

                        await producer.CompleteResponseAsync();
                    }
                    // We're not going to schedule this again if there's no remaining window.
                    // When the window update is sent, the producer will be re-queued if needed.
                    else if (hasMoreData && !aborted && !waitingForWindowUpdates)
                    {
                        // If we queued the connection for a window update or we were unable to schedule the next write
                        // then we're waiting for a window update to resume the scheduling.
                        if (TryQueueProducerForConnectionWindowUpdate(actual, producer) ||
                            !producer.TryScheduleNextWriteIfStreamWindowHasSpace())
                        {
                            // Include waiting for window updates in timing writes
                            if (_minResponseDataRate != null)
                            {
                                producer.IsTimingWrite = true;
                                _timeoutControl.StartTimingWrite();
                            }
                        }
                    }
                    else if (reschedule)
                    {
                        producer.Schedule();
                    }
                }
                catch (Exception ex)
                {
                    _log.Http2UnexpectedConnectionQueueError(_connectionId, ex);
                }
            }
        }

        _log.Http2ConnectionQueueProcessingCompleted(_connectionId);
    }

    private async Task HandleFlowControlErrorAsync()
    {
        var connectionError = new Http2ConnectionErrorException(CoreStrings.Http2ErrorWindowUpdateSizeInvalid, Http2ErrorCode.FLOW_CONTROL_ERROR);
        _log.Http2ConnectionError(_connectionId, connectionError);
        await WriteGoAwayAsync(int.MaxValue, Http2ErrorCode.FLOW_CONTROL_ERROR);

        // Prevent Abort() from writing an INTERNAL_ERROR GOAWAY frame after our FLOW_CONTROL_ERROR.
        Complete();
        // Stop processing any more requests and immediately close the connection.
        _http2Connection.Abort(new ConnectionAbortedException(CoreStrings.Http2ErrorWindowUpdateSizeInvalid, connectionError));
    }

    private bool TryQueueProducerForConnectionWindowUpdate(long actual, Http2OutputProducer producer)
    {
        lock (_windowUpdateLock)
        {
            // Check the connection window under a lock so that we don't miss window updates
            if (_connectionWindow == 0)
            {
                // We have no more connection window, put this producer in a queue waiting for
                // a window update to resume the producer.

                // In order to make scheduling more fair we want to make sure that streams that have data get a chance to run in a round robin manner.
                // To do this we will store the producer that consumed the window in a field and put it to the back of the queue.

                producer.SetWaitingForWindowUpdates();

                if (actual != 0 && _lastWindowConsumer is null)
                {
                    _lastWindowConsumer = producer;
                }
                else
                {
                    EnqueueWaitingForMoreConnectionWindow(producer);
                }

                return true;
            }
        }

        return false;
    }

    public void UpdateMaxHeaderTableSize(uint maxHeaderTableSize)
    {
        lock (_writeLock)
        {
            _hpackEncoder.UpdateMaxHeaderTableSize(maxHeaderTableSize);
        }
    }

    public void UpdateMaxFrameSize(uint maxFrameSize)
    {
        lock (_writeLock)
        {
            if (_maxFrameSize != maxFrameSize)
            {
                _maxFrameSize = maxFrameSize;
                _headerEncodingBuffer = new byte[_maxFrameSize];
            }
        }
    }

    public void Complete()
    {
        lock (_writeLock)
        {
            if (_completed)
            {
                return;
            }

            _completed = true;
            AbortConnectionFlowControl();
            _outputWriter.Abort();
        }
    }

    public Task ShutdownAsync()
    {
        _channel.Writer.TryComplete();

        return _writeQueueTask;
    }

    public void Abort(ConnectionAbortedException error)
    {
        lock (_writeLock)
        {
            if (_aborted)
            {
                return;
            }

            _aborted = true;
            _connectionContext.Abort(error);

            Complete();
        }
    }

    private ValueTask<FlushResult> FlushEndOfStreamHeadersAsync(Http2Stream stream)
    {
        lock (_writeLock)
        {
            if (_completed)
            {
                return default;
            }

            WriteResponseHeadersUnsynchronized(stream.StreamId, stream.StatusCode, Http2HeadersFrameFlags.END_STREAM, (HttpResponseHeaders)stream.ResponseHeaders);

            var bytesWritten = _unflushedBytes;
            _unflushedBytes = 0;

            return _flusher.FlushAsync(_minResponseDataRate, bytesWritten);
        }
    }

    public ValueTask<FlushResult> Write100ContinueAsync(int streamId)
    {
        lock (_writeLock)
        {
            if (_completed)
            {
                return default;
            }

            _outgoingFrame.PrepareHeaders(Http2HeadersFrameFlags.END_HEADERS, streamId);
            _outgoingFrame.PayloadLength = ContinueBytes.Length;
            WriteHeaderUnsynchronized();
            _outputWriter.Write(ContinueBytes);
            return TimeFlushUnsynchronizedAsync();
        }
    }

    // Optional header fields for padding and priority are not implemented.
    /* https://tools.ietf.org/html/rfc7540#section-6.2
        +---------------+
        |Pad Length? (8)|
        +-+-------------+-----------------------------------------------+
        |E|                 Stream Dependency? (31)                     |
        +-+-------------+-----------------------------------------------+
        |  Weight? (8)  |
        +-+-------------+-----------------------------------------------+
        |                   Header Block Fragment (*)                 ...
        +---------------------------------------------------------------+
        |                           Padding (*)                       ...
        +---------------------------------------------------------------+
    */
    public void WriteResponseHeaders(int streamId, int statusCode, Http2HeadersFrameFlags headerFrameFlags, HttpResponseHeaders headers)
    {
        lock (_writeLock)
        {
            if (_completed)
            {
                return;
            }

            WriteResponseHeadersUnsynchronized(streamId, statusCode, headerFrameFlags, headers);
        }
    }

    private void WriteResponseHeadersUnsynchronized(int streamId, int statusCode, Http2HeadersFrameFlags headerFrameFlags, HttpResponseHeaders headers)
    {
        try
        {
            _headersEnumerator.Initialize(headers);
            _outgoingFrame.PrepareHeaders(headerFrameFlags, streamId);
            var buffer = _headerEncodingBuffer.AsSpan();
            var done = HPackHeaderWriter.BeginEncodeHeaders(statusCode, _hpackEncoder, _headersEnumerator, buffer, out var payloadLength);
            FinishWritingHeaders(streamId, payloadLength, done);
        }
        // Any exception from the HPack encoder can leave the dynamic table in a corrupt state.
        // Since we allow custom header encoders we don't know what type of exceptions to expect.
        catch (Exception ex)
        {
            _log.HPackEncodingError(_connectionId, streamId, ex);
            _http2Connection.Abort(new ConnectionAbortedException(ex.Message, ex));
        }
    }

    private ValueTask<FlushResult> WriteDataAndTrailersAsync(Http2Stream stream, in ReadOnlySequence<byte> data, bool writeHeaders, HttpResponseTrailers headers)
    {
        // The Length property of a ReadOnlySequence can be expensive, so we cache the value.
        var dataLength = data.Length;

        lock (_writeLock)
        {
            if (_completed)
            {
                return default;
            }

            var streamId = stream.StreamId;

            if (writeHeaders)
            {
                WriteResponseHeadersUnsynchronized(streamId, stream.StatusCode, Http2HeadersFrameFlags.NONE, (HttpResponseHeaders)stream.ResponseHeaders);
            }

            if (dataLength > 0)
            {
                WriteDataUnsynchronized(streamId, data, dataLength, endStream: false);
            }

            try
            {
                _headersEnumerator.Initialize(headers);
                _outgoingFrame.PrepareHeaders(Http2HeadersFrameFlags.END_STREAM, streamId);
                var buffer = _headerEncodingBuffer.AsSpan();
                var done = HPackHeaderWriter.BeginEncodeHeaders(_hpackEncoder, _headersEnumerator, buffer, out var payloadLength);
                FinishWritingHeaders(streamId, payloadLength, done);
            }
            // Any exception from the HPack encoder can leave the dynamic table in a corrupt state.
            // Since we allow custom header encoders we don't know what type of exceptions to expect.
            catch (Exception ex)
            {
                _log.HPackEncodingError(_connectionId, streamId, ex);
                _http2Connection.Abort(new ConnectionAbortedException(ex.Message, ex));
            }

            return TimeFlushUnsynchronizedAsync();
        }
    }

    private void FinishWritingHeaders(int streamId, int payloadLength, bool done)
    {
        var buffer = _headerEncodingBuffer.AsSpan();
        _outgoingFrame.PayloadLength = payloadLength;
        if (done)
        {
            _outgoingFrame.HeadersFlags |= Http2HeadersFrameFlags.END_HEADERS;
        }

        WriteHeaderUnsynchronized();
        _outputWriter.Write(buffer.Slice(0, payloadLength));

        while (!done)
        {
            _outgoingFrame.PrepareContinuation(Http2ContinuationFrameFlags.NONE, streamId);

            done = HPackHeaderWriter.ContinueEncodeHeaders(_hpackEncoder, _headersEnumerator, buffer, out payloadLength);
            _outgoingFrame.PayloadLength = payloadLength;

            if (done)
            {
                _outgoingFrame.ContinuationFlags = Http2ContinuationFrameFlags.END_HEADERS;
            }

            WriteHeaderUnsynchronized();
            _outputWriter.Write(buffer.Slice(0, payloadLength));
        }
    }

    /*  Padding is not implemented
        +---------------+
        |Pad Length? (8)|
        +---------------+-----------------------------------------------+
        |                            Data (*)                         ...
        +---------------------------------------------------------------+
        |                           Padding (*)                       ...
        +---------------------------------------------------------------+
    */
    private void WriteDataUnsynchronized(int streamId, in ReadOnlySequence<byte> data, long dataLength, bool endStream)
    {
        Debug.Assert(dataLength == data.Length);

        // Note padding is not implemented
        _outgoingFrame.PrepareData(streamId);

        if (dataLength > _maxFrameSize) // Minus padding
        {
            TrimAndWriteDataUnsynchronized(in data, dataLength, endStream);
            return;
        }

        if (endStream)
        {
            _outgoingFrame.DataFlags |= Http2DataFrameFlags.END_STREAM;
        }

        _outgoingFrame.PayloadLength = (int)dataLength; // Plus padding

        WriteHeaderUnsynchronized();

        data.CopyTo(_outputWriter);

        // Plus padding
        return;

        void TrimAndWriteDataUnsynchronized(in ReadOnlySequence<byte> data, long dataLength, bool endStream)
        {
            Debug.Assert(dataLength == data.Length);

            var dataPayloadLength = (int)_maxFrameSize; // Minus padding

            Debug.Assert(dataLength > dataPayloadLength);

            var remainingData = data;
            do
            {
                var currentData = remainingData.Slice(0, dataPayloadLength);
                _outgoingFrame.PayloadLength = dataPayloadLength; // Plus padding

                WriteHeaderUnsynchronized();

                currentData.CopyTo(_outputWriter);

                // Plus padding
                dataLength -= dataPayloadLength;
                remainingData = remainingData.Slice(dataPayloadLength);

            } while (dataLength > dataPayloadLength);

            if (endStream)
            {
                _outgoingFrame.DataFlags |= Http2DataFrameFlags.END_STREAM;
            }

            _outgoingFrame.PayloadLength = (int)dataLength; // Plus padding

            WriteHeaderUnsynchronized();

            remainingData.CopyTo(_outputWriter);

            // Plus padding
        }
    }

    private ValueTask<FlushResult> WriteDataAsync(Http2Stream stream, ReadOnlySequence<byte> data, long dataLength, bool endStream, bool writeHeaders)
    {
        var writeTask = default(ValueTask<FlushResult>);

        lock (_writeLock)
        {
            if (_completed)
            {
                return ValueTask.FromResult<FlushResult>(default);
            }

            var shouldFlush = false;

            if (writeHeaders)
            {
                WriteResponseHeadersUnsynchronized(stream.StreamId, stream.StatusCode, Http2HeadersFrameFlags.NONE, (HttpResponseHeaders)stream.ResponseHeaders);

                shouldFlush = true;
            }

            if (dataLength > 0 || endStream)
            {
                WriteDataUnsynchronized(stream.StreamId, data, dataLength, endStream);

                shouldFlush = true;
            }

            if (_minResponseDataRate != null)
            {
                // Call BytesWrittenToBuffer before FlushAsync() to make testing easier, otherwise the Flush can cause test code to run before the timeout
                // control updates and if the test checks for a timeout it can fail
                _timeoutControl.BytesWrittenToBuffer(_minResponseDataRate, _unflushedBytes);
            }

            if (shouldFlush)
            {
                _unflushedBytes = 0;

                writeTask = _flusher.FlushAsync();
            }
        }

        if (writeTask.IsCompletedSuccessfully)
        {
            return new(writeTask.Result);
        }

        return FlushAsyncAwaited(writeTask, _timeoutControl, _minResponseDataRate);

        static async ValueTask<FlushResult> FlushAsyncAwaited(ValueTask<FlushResult> writeTask, ITimeoutControl timeoutControl, MinDataRate? minResponseDataRate)
        {
            if (minResponseDataRate != null)
            {
                timeoutControl.StartTimingWrite();
            }

            var flushResult = await writeTask;

            if (minResponseDataRate != null)
            {
                timeoutControl.StopTimingWrite();
            }
            return flushResult;
        }
    }

    /* https://tools.ietf.org/html/rfc7540#section-6.9
        +-+-------------------------------------------------------------+
        |R|              Window Size Increment (31)                     |
        +-+-------------------------------------------------------------+
    */
    public ValueTask<FlushResult> WriteWindowUpdateAsync(int streamId, int sizeIncrement)
    {
        lock (_writeLock)
        {
            if (_completed)
            {
                return default;
            }

            _outgoingFrame.PrepareWindowUpdate(streamId, sizeIncrement);
            WriteHeaderUnsynchronized();
            var buffer = _outputWriter.GetSpan(4);
            Bitshifter.WriteUInt31BigEndian(buffer, (uint)sizeIncrement, preserveHighestBit: false);
            _outputWriter.Advance(4);
            return TimeFlushUnsynchronizedAsync();
        }
    }

    /* https://tools.ietf.org/html/rfc7540#section-6.4
        +---------------------------------------------------------------+
        |                        Error Code (32)                        |
        +---------------------------------------------------------------+
    */
    public ValueTask<FlushResult> WriteRstStreamAsync(int streamId, Http2ErrorCode errorCode)
    {
        lock (_writeLock)
        {
            if (_completed)
            {
                return default;
            }

            _outgoingFrame.PrepareRstStream(streamId, errorCode);
            WriteHeaderUnsynchronized();
            var buffer = _outputWriter.GetSpan(4);
            BinaryPrimitives.WriteUInt32BigEndian(buffer, (uint)errorCode);
            _outputWriter.Advance(4);

            return TimeFlushUnsynchronizedAsync();
        }
    }

    /* https://tools.ietf.org/html/rfc7540#section-6.5.1
        List of:
        +-------------------------------+
        |       Identifier (16)         |
        +-------------------------------+-------------------------------+
        |                        Value (32)                             |
        +---------------------------------------------------------------+
    */
    public ValueTask<FlushResult> WriteSettingsAsync(List<Http2PeerSetting> settings)
    {
        lock (_writeLock)
        {
            if (_completed)
            {
                return default;
            }

            _outgoingFrame.PrepareSettings(Http2SettingsFrameFlags.NONE);
            var settingsSize = settings.Count * Http2FrameReader.SettingSize;
            _outgoingFrame.PayloadLength = settingsSize;
            WriteHeaderUnsynchronized();

            var buffer = _outputWriter.GetSpan(settingsSize).Slice(0, settingsSize); // GetSpan isn't precise
            WriteSettings(settings, buffer);
            _outputWriter.Advance(settingsSize);

            return TimeFlushUnsynchronizedAsync();
        }
    }

    internal static void WriteSettings(List<Http2PeerSetting> settings, Span<byte> destination)
    {
        foreach (var setting in settings)
        {
            BinaryPrimitives.WriteUInt16BigEndian(destination, (ushort)setting.Parameter);
            BinaryPrimitives.WriteUInt32BigEndian(destination.Slice(2), setting.Value);
            destination = destination.Slice(Http2FrameReader.SettingSize);
        }
    }

    // No payload
    public ValueTask<FlushResult> WriteSettingsAckAsync()
    {
        lock (_writeLock)
        {
            if (_completed)
            {
                return default;
            }

            _outgoingFrame.PrepareSettings(Http2SettingsFrameFlags.ACK);
            WriteHeaderUnsynchronized();
            return TimeFlushUnsynchronizedAsync();
        }
    }

    /* https://tools.ietf.org/html/rfc7540#section-6.7
        +---------------------------------------------------------------+
        |                                                               |
        |                      Opaque Data (64)                         |
        |                                                               |
        +---------------------------------------------------------------+
    */
    public ValueTask<FlushResult> WritePingAsync(Http2PingFrameFlags flags, in ReadOnlySequence<byte> payload)
    {
        lock (_writeLock)
        {
            if (_completed)
            {
                return default;
            }

            _outgoingFrame.PreparePing(flags);
            Debug.Assert(payload.Length == _outgoingFrame.PayloadLength); // 8
            WriteHeaderUnsynchronized();
            foreach (var segment in payload)
            {
                _outputWriter.Write(segment.Span);
            }

            return TimeFlushUnsynchronizedAsync();
        }
    }

    /* https://tools.ietf.org/html/rfc7540#section-6.8
        +-+-------------------------------------------------------------+
        |R|                  Last-Stream-ID (31)                        |
        +-+-------------------------------------------------------------+
        |                      Error Code (32)                          |
        +---------------------------------------------------------------+
        |                  Additional Debug Data (*)                    | (not implemented)
        +---------------------------------------------------------------+
    */
    public ValueTask<FlushResult> WriteGoAwayAsync(int lastStreamId, Http2ErrorCode errorCode)
    {
        lock (_writeLock)
        {
            if (_completed)
            {
                return default;
            }

            _outgoingFrame.PrepareGoAway(lastStreamId, errorCode);
            WriteHeaderUnsynchronized();

            var buffer = _outputWriter.GetSpan(8);
            Bitshifter.WriteUInt31BigEndian(buffer, (uint)lastStreamId, preserveHighestBit: false);
            buffer = buffer.Slice(4);
            BinaryPrimitives.WriteUInt32BigEndian(buffer, (uint)errorCode);
            _outputWriter.Advance(8);

            return TimeFlushUnsynchronizedAsync();
        }
    }

    private void WriteHeaderUnsynchronized()
    {
        _log.Http2FrameSending(_connectionId, _outgoingFrame);
        WriteHeader(_outgoingFrame, _outputWriter);

        // We assume the payload will be written prior to the next flush.
        _unflushedBytes += Http2FrameReader.HeaderLength + _outgoingFrame.PayloadLength;
    }

    /* https://tools.ietf.org/html/rfc7540#section-4.1
        +-----------------------------------------------+
        |                 Length (24)                   |
        +---------------+---------------+---------------+
        |   Type (8)    |   Flags (8)   |
        +-+-------------+---------------+-------------------------------+
        |R|                 Stream Identifier (31)                      |
        +=+=============================================================+
        |                   Frame Payload (0...)                      ...
        +---------------------------------------------------------------+
    */
    internal static void WriteHeader(Http2Frame frame, PipeWriter output)
    {
        var buffer = output.GetSpan(Http2FrameReader.HeaderLength);

        Bitshifter.WriteUInt24BigEndian(buffer, (uint)frame.PayloadLength);
        buffer = buffer.Slice(3);

        buffer[0] = (byte)frame.Type;
        buffer[1] = frame.Flags;
        buffer = buffer.Slice(2);

        Bitshifter.WriteUInt31BigEndian(buffer, (uint)frame.StreamId, preserveHighestBit: false);

        output.Advance(Http2FrameReader.HeaderLength);
    }

    private ValueTask<FlushResult> TimeFlushUnsynchronizedAsync()
    {
        var bytesWritten = _unflushedBytes;
        _unflushedBytes = 0;

        return _flusher.FlushAsync(_minResponseDataRate, bytesWritten);
    }

    private long CheckConnectionWindow(long bytes)
    {
        lock (_windowUpdateLock)
        {
            return Math.Min(bytes, _connectionWindow);
        }
    }

    private void ConsumeConnectionWindow(long bytes)
    {
        lock (_windowUpdateLock)
        {
            _connectionWindow -= bytes;
        }
    }

    private void AbortConnectionFlowControl()
    {
        lock (_windowUpdateLock)
        {
            if (_lastWindowConsumer is { } producer)
            {
                _lastWindowConsumer = null;

                // Put the consumer of the connection window last
                EnqueueWaitingForMoreConnectionWindow(producer);
            }

            while (_waitingForMoreConnectionWindow.TryDequeue(out producer))
            {
                // Abort the stream
                producer.Stop();
            }
        }
    }

    public bool TryUpdateConnectionWindow(int bytes)
    {
        lock (_windowUpdateLock)
        {
            var maxUpdate = Http2PeerSettings.MaxWindowSize - _connectionWindow;

            if (bytes > maxUpdate)
            {
                return false;
            }

            _connectionWindow += bytes;

            if (_lastWindowConsumer is { } producer)
            {
                _lastWindowConsumer = null;

                // Put the consumer of the connection window last
                EnqueueWaitingForMoreConnectionWindow(producer);
            }

            while (_waitingForMoreConnectionWindow.TryDequeue(out producer))
            {
                producer.ScheduleResumeFromWindowUpdate();
            }
        }
        return true;
    }

    private void EnqueueWaitingForMoreConnectionWindow(Http2OutputProducer producer)
    {
        _waitingForMoreConnectionWindow.Enqueue(producer);
        // This is re-entrant because abort will cause a final enqueue.
        // Easier to check for that condition than to make each enqueuer reason about what to call.
<<<<<<< HEAD
        if (!_aborted && IsMaximumFlowControlQueueSizeEnabled && _waitingForMoreConnectionWindow.Count > _maximumFlowControlQueueSize)
=======
        if (!_aborted && IsFlowControlQueueLimitEnabled && _waitingForMoreConnectionWindow.Count > _maximumFlowControlQueueSize)
>>>>>>> 645a4ae8
        {
            _log.Http2FlowControlQueueOperationsExceeded(_connectionId, _maximumFlowControlQueueSize);
            _http2Connection.Abort(new ConnectionAbortedException("HTTP/2 connection exceeded the outgoing flow control maximum queue size."));
        }
    }
}<|MERGE_RESOLUTION|>--- conflicted
+++ resolved
@@ -53,31 +53,6 @@
     private readonly int _maximumFlowControlQueueSize;
 
     private bool IsFlowControlQueueLimitEnabled => _maximumFlowControlQueueSize > 0;
-
-    private const string MaximumFlowControlQueueSizeProperty = "Microsoft.AspNetCore.Server.Kestrel.Http2.MaxConnectionFlowControlQueueSize";
-
-    private static readonly int? ConfiguredMaximumFlowControlQueueSize = GetConfiguredMaximumFlowControlQueueSize();
-
-    private static int? GetConfiguredMaximumFlowControlQueueSize()
-    {
-        var data = AppContext.GetData(MaximumFlowControlQueueSizeProperty);
-
-        if (data is int count)
-        {
-            return count;
-        }
-
-        if (data is string countStr && int.TryParse(countStr, out var parsed))
-        {
-            return parsed;
-        }
-
-        return null;
-    }
-
-    private readonly int _maximumFlowControlQueueSize;
-
-    private bool IsMaximumFlowControlQueueSizeEnabled => _maximumFlowControlQueueSize > 0;
 
     private readonly object _writeLock = new object();
     private readonly Http2Frame _outgoingFrame;
@@ -138,19 +113,11 @@
 
         _hpackEncoder = new DynamicHPackEncoder(serviceContext.ServerOptions.AllowResponseHeaderCompression);
 
-<<<<<<< HEAD
-        _maximumFlowControlQueueSize = ConfiguredMaximumFlowControlQueueSize is null
-            ? 4 * maxStreamsPerConnection // 4 is a magic number to give us some padding above the expected maximum size
-            : (int)ConfiguredMaximumFlowControlQueueSize;
-
-        if (IsMaximumFlowControlQueueSizeEnabled && _maximumFlowControlQueueSize < maxStreamsPerConnection)
-=======
         _maximumFlowControlQueueSize = AppContextMaximumFlowControlQueueSize is null
             ? 4 * maxStreamsPerConnection // 4 is a magic number to give us some padding above the expected maximum size
             : (int)AppContextMaximumFlowControlQueueSize;
 
         if (IsFlowControlQueueLimitEnabled && _maximumFlowControlQueueSize < maxStreamsPerConnection)
->>>>>>> 645a4ae8
         {
             _log.Http2FlowControlQueueMaximumTooLow(_connectionContext.ConnectionId, maxStreamsPerConnection, _maximumFlowControlQueueSize);
             _maximumFlowControlQueueSize = maxStreamsPerConnection;
@@ -159,7 +126,7 @@
         // This is bounded by the maximum number of concurrent Http2Streams per Http2Connection.
         // This isn't the same as SETTINGS_MAX_CONCURRENT_STREAMS, but typically double (with a floor of 100)
         // which is the max number of Http2Streams that can end up in the Http2Connection._streams dictionary.
-        // 
+        //
         // Setting a lower limit of SETTINGS_MAX_CONCURRENT_STREAMS might be sufficient because a stream shouldn't
         // be rescheduling itself after being completed or canceled, but we're going with the more conservative limit
         // in case there's some logic scheduling completed or canceled streams unnecessarily.
@@ -1021,11 +988,7 @@
         _waitingForMoreConnectionWindow.Enqueue(producer);
         // This is re-entrant because abort will cause a final enqueue.
         // Easier to check for that condition than to make each enqueuer reason about what to call.
-<<<<<<< HEAD
-        if (!_aborted && IsMaximumFlowControlQueueSizeEnabled && _waitingForMoreConnectionWindow.Count > _maximumFlowControlQueueSize)
-=======
         if (!_aborted && IsFlowControlQueueLimitEnabled && _waitingForMoreConnectionWindow.Count > _maximumFlowControlQueueSize)
->>>>>>> 645a4ae8
         {
             _log.Http2FlowControlQueueOperationsExceeded(_connectionId, _maximumFlowControlQueueSize);
             _http2Connection.Abort(new ConnectionAbortedException("HTTP/2 connection exceeded the outgoing flow control maximum queue size."));
