﻿<Project Sdk="Microsoft.NET.Sdk.Web">
  <PropertyGroup>
<<<<<<< HEAD
    <TargetFramework>netcoreapp3.0</TargetFramework>
=======
    <TargetFrameworks>$(StandardTestWebsiteTfms)</TargetFrameworks>
    <IsTestAssetProject>true</IsTestAssetProject>
>>>>>>> 21bdedbe
  </PropertyGroup>

  <ItemGroup>
    <Reference Include="Microsoft.AspNetCore.Mvc" />
    <Reference Include="Microsoft.AspNetCore.Mvc.Formatters.Xml" />

    <Reference Include="Microsoft.AspNetCore.Server.IISIntegration" />
    <Reference Include="Microsoft.AspNetCore.Server.Kestrel" />
    <Reference Include="Microsoft.AspNetCore.StaticFiles" />
  </ItemGroup>
</Project><|MERGE_RESOLUTION|>--- conflicted
+++ resolved
@@ -1,11 +1,7 @@
 ﻿<Project Sdk="Microsoft.NET.Sdk.Web">
   <PropertyGroup>
-<<<<<<< HEAD
     <TargetFramework>netcoreapp3.0</TargetFramework>
-=======
-    <TargetFrameworks>$(StandardTestWebsiteTfms)</TargetFrameworks>
     <IsTestAssetProject>true</IsTestAssetProject>
->>>>>>> 21bdedbe
   </PropertyGroup>
 
   <ItemGroup>
