--- conflicted
+++ resolved
@@ -6,14 +6,11 @@
 
     <DefineConstants Condition="'$(GenerateBaselines)'=='true'">$(DefineConstants);GENERATE_BASELINES</DefineConstants>
     <DefineConstants>$(DefineConstants);__RemoveThisBitTo__GENERATE_BASELINES</DefineConstants>
-<<<<<<< HEAD
+    <TestGroupName>Mvc.FunctionalTests</TestGroupName>
     <!-- The test asset projects this depends on are not strong-named. -->
     <SignAssembly>false</SignAssembly>
     <!-- https://github.com/aspnet/AspNetCore/issues/6549 -->
     <BuildHelixPayload>false</BuildHelixPayload>
-=======
-    <TestGroupName>Mvc.FunctionalTests</TestGroupName>
->>>>>>> 909d951c
   </PropertyGroup>
 
   <ItemGroup>
