--- conflicted
+++ resolved
@@ -8,13 +8,10 @@
 using System.Net.Http.Headers;
 using System.Text.Encodings.Web;
 using System.Threading.Tasks;
-<<<<<<< HEAD
-=======
 using Microsoft.AspNetCore.Hosting;
 using Microsoft.Extensions.DependencyInjection;
 using Microsoft.Extensions.Logging;
 using Microsoft.Extensions.Logging.Testing;
->>>>>>> e7c5e09a
 using Xunit;
 using Xunit.Abstractions;
 
@@ -26,19 +23,13 @@
     public class ErrorPageTests : IClassFixture<MvcTestFixture<ErrorPageMiddlewareWebSite.Startup>>, IDisposable
     {
         private static readonly string PreserveCompilationContextMessage = HtmlEncoder.Default.Encode(
-<<<<<<< HEAD
             "One or more compilation references may be missing. " +
             "If you're seeing this in a published application, set 'CopyRefAssembliesToPublishDirectory' to true in your project file to ensure files in the refs directory are published.");
-        public ErrorPageTests(MvcTestFixture<ErrorPageMiddlewareWebSite.Startup> fixture)
-=======
-            "One or more compilation references are missing. Ensure that your project is referencing " +
-            "'Microsoft.NET.Sdk.Web' and the 'PreserveCompilationContext' property is not set to false.");
         private readonly AssemblyTestLog _assemblyTestLog;
 
         public ErrorPageTests(
             MvcTestFixture<ErrorPageMiddlewareWebSite.Startup> fixture,
             ITestOutputHelper testOutputHelper)
->>>>>>> e7c5e09a
         {
             _assemblyTestLog = AssemblyTestLog.ForAssembly(GetType().Assembly);
 
