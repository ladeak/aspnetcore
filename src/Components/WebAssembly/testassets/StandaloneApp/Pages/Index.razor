--- conflicted
+++ resolved
@@ -1,9 +1,5 @@
 ﻿@page "/"
 
-<<<<<<< HEAD
-<h1 id="session-storage-anchor">Hello, world!</h1>
-=======
 <h1 id="session-storage-marker">Hello, world!</h1>
->>>>>>> 178dda5a
 
 Welcome to your new app.