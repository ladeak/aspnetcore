<?xml version="1.0" encoding="utf-8"?>
<!--

  This file is used by automation to update Versions.props and may be used for other purposes, such as
  static analysis to determine the repo dependency graph.  It should only be modified manually when adding
  or removing dependencies. Updating versions should be done using the `darc` command line tool.

  See https://github.com/dotnet/arcade/blob/master/Documentation/Darc.md for instructions on using darc.
-->
<Dependencies>
  <ProductDependencies>
<<<<<<< HEAD
    <Dependency Name="dotnet-ef" Version="7.0.0-rtm.22473.8">
      <Uri>https://github.com/dotnet/efcore</Uri>
      <Sha>ca699cc6d405c7d2c4a772acef709d3700e0be02</Sha>
    </Dependency>
    <Dependency Name="Microsoft.EntityFrameworkCore.InMemory" Version="7.0.0-rtm.22473.8">
      <Uri>https://github.com/dotnet/efcore</Uri>
      <Sha>ca699cc6d405c7d2c4a772acef709d3700e0be02</Sha>
    </Dependency>
    <Dependency Name="Microsoft.EntityFrameworkCore.Relational" Version="7.0.0-rtm.22473.8">
      <Uri>https://github.com/dotnet/efcore</Uri>
      <Sha>ca699cc6d405c7d2c4a772acef709d3700e0be02</Sha>
    </Dependency>
    <Dependency Name="Microsoft.EntityFrameworkCore.Sqlite" Version="7.0.0-rtm.22473.8">
      <Uri>https://github.com/dotnet/efcore</Uri>
      <Sha>ca699cc6d405c7d2c4a772acef709d3700e0be02</Sha>
    </Dependency>
    <Dependency Name="Microsoft.EntityFrameworkCore.SqlServer" Version="7.0.0-rtm.22473.8">
      <Uri>https://github.com/dotnet/efcore</Uri>
      <Sha>ca699cc6d405c7d2c4a772acef709d3700e0be02</Sha>
    </Dependency>
    <Dependency Name="Microsoft.EntityFrameworkCore.Tools" Version="7.0.0-rtm.22473.8">
      <Uri>https://github.com/dotnet/efcore</Uri>
      <Sha>ca699cc6d405c7d2c4a772acef709d3700e0be02</Sha>
    </Dependency>
    <Dependency Name="Microsoft.EntityFrameworkCore" Version="7.0.0-rtm.22473.8">
      <Uri>https://github.com/dotnet/efcore</Uri>
      <Sha>ca699cc6d405c7d2c4a772acef709d3700e0be02</Sha>
    </Dependency>
    <Dependency Name="Microsoft.EntityFrameworkCore.Design" Version="7.0.0-rtm.22473.8">
      <Uri>https://github.com/dotnet/efcore</Uri>
      <Sha>ca699cc6d405c7d2c4a772acef709d3700e0be02</Sha>
    </Dependency>
    <Dependency Name="Microsoft.Extensions.Caching.Abstractions" Version="7.0.0-rtm.22473.12">
      <Uri>https://github.com/dotnet/runtime</Uri>
      <Sha>5429eb1e01f388fe36ba7f41a3ba04bb840fced8</Sha>
    </Dependency>
    <Dependency Name="Microsoft.Extensions.Caching.Memory" Version="7.0.0-rtm.22473.12">
      <Uri>https://github.com/dotnet/runtime</Uri>
      <Sha>5429eb1e01f388fe36ba7f41a3ba04bb840fced8</Sha>
    </Dependency>
    <Dependency Name="Microsoft.Extensions.Configuration.Abstractions" Version="7.0.0-rtm.22473.12">
      <Uri>https://github.com/dotnet/runtime</Uri>
      <Sha>5429eb1e01f388fe36ba7f41a3ba04bb840fced8</Sha>
    </Dependency>
    <Dependency Name="Microsoft.Extensions.Configuration.Binder" Version="7.0.0-rtm.22473.12">
      <Uri>https://github.com/dotnet/runtime</Uri>
      <Sha>5429eb1e01f388fe36ba7f41a3ba04bb840fced8</Sha>
    </Dependency>
    <Dependency Name="Microsoft.Extensions.Configuration.CommandLine" Version="7.0.0-rtm.22473.12">
      <Uri>https://github.com/dotnet/runtime</Uri>
      <Sha>5429eb1e01f388fe36ba7f41a3ba04bb840fced8</Sha>
    </Dependency>
    <Dependency Name="Microsoft.Extensions.Configuration.EnvironmentVariables" Version="7.0.0-rtm.22473.12">
      <Uri>https://github.com/dotnet/runtime</Uri>
      <Sha>5429eb1e01f388fe36ba7f41a3ba04bb840fced8</Sha>
    </Dependency>
    <Dependency Name="Microsoft.Extensions.Configuration.FileExtensions" Version="7.0.0-rtm.22473.12">
      <Uri>https://github.com/dotnet/runtime</Uri>
      <Sha>5429eb1e01f388fe36ba7f41a3ba04bb840fced8</Sha>
    </Dependency>
    <Dependency Name="Microsoft.Extensions.Configuration.Ini" Version="7.0.0-rtm.22473.12">
      <Uri>https://github.com/dotnet/runtime</Uri>
      <Sha>5429eb1e01f388fe36ba7f41a3ba04bb840fced8</Sha>
    </Dependency>
    <Dependency Name="Microsoft.Extensions.Configuration.Json" Version="7.0.0-rtm.22473.12">
      <Uri>https://github.com/dotnet/runtime</Uri>
      <Sha>5429eb1e01f388fe36ba7f41a3ba04bb840fced8</Sha>
    </Dependency>
    <Dependency Name="Microsoft.Extensions.Configuration.UserSecrets" Version="7.0.0-rtm.22473.12">
      <Uri>https://github.com/dotnet/runtime</Uri>
      <Sha>5429eb1e01f388fe36ba7f41a3ba04bb840fced8</Sha>
    </Dependency>
    <Dependency Name="Microsoft.Extensions.Configuration.Xml" Version="7.0.0-rtm.22473.12">
      <Uri>https://github.com/dotnet/runtime</Uri>
      <Sha>5429eb1e01f388fe36ba7f41a3ba04bb840fced8</Sha>
    </Dependency>
    <Dependency Name="Microsoft.Extensions.Configuration" Version="7.0.0-rtm.22473.12">
      <Uri>https://github.com/dotnet/runtime</Uri>
      <Sha>5429eb1e01f388fe36ba7f41a3ba04bb840fced8</Sha>
    </Dependency>
    <Dependency Name="Microsoft.Extensions.DependencyInjection.Abstractions" Version="7.0.0-rtm.22473.12">
      <Uri>https://github.com/dotnet/runtime</Uri>
      <Sha>5429eb1e01f388fe36ba7f41a3ba04bb840fced8</Sha>
    </Dependency>
    <Dependency Name="Microsoft.Extensions.DependencyInjection" Version="7.0.0-rtm.22473.12">
      <Uri>https://github.com/dotnet/runtime</Uri>
      <Sha>5429eb1e01f388fe36ba7f41a3ba04bb840fced8</Sha>
    </Dependency>
    <Dependency Name="Microsoft.Extensions.FileProviders.Abstractions" Version="7.0.0-rtm.22473.12">
      <Uri>https://github.com/dotnet/runtime</Uri>
      <Sha>5429eb1e01f388fe36ba7f41a3ba04bb840fced8</Sha>
    </Dependency>
    <Dependency Name="Microsoft.Extensions.FileProviders.Composite" Version="7.0.0-rtm.22473.12">
      <Uri>https://github.com/dotnet/runtime</Uri>
      <Sha>5429eb1e01f388fe36ba7f41a3ba04bb840fced8</Sha>
    </Dependency>
    <Dependency Name="Microsoft.Extensions.FileProviders.Physical" Version="7.0.0-rtm.22473.12">
      <Uri>https://github.com/dotnet/runtime</Uri>
      <Sha>5429eb1e01f388fe36ba7f41a3ba04bb840fced8</Sha>
    </Dependency>
    <Dependency Name="Microsoft.Extensions.FileSystemGlobbing" Version="7.0.0-rtm.22473.12">
      <Uri>https://github.com/dotnet/runtime</Uri>
      <Sha>5429eb1e01f388fe36ba7f41a3ba04bb840fced8</Sha>
    </Dependency>
    <Dependency Name="Microsoft.Extensions.HostFactoryResolver.Sources" Version="7.0.0-rtm.22473.12">
      <Uri>https://github.com/dotnet/runtime</Uri>
      <Sha>5429eb1e01f388fe36ba7f41a3ba04bb840fced8</Sha>
    </Dependency>
    <Dependency Name="Microsoft.Extensions.Hosting.Abstractions" Version="7.0.0-rtm.22473.12">
      <Uri>https://github.com/dotnet/runtime</Uri>
      <Sha>5429eb1e01f388fe36ba7f41a3ba04bb840fced8</Sha>
    </Dependency>
    <Dependency Name="Microsoft.Extensions.Hosting" Version="7.0.0-rtm.22473.12">
      <Uri>https://github.com/dotnet/runtime</Uri>
      <Sha>5429eb1e01f388fe36ba7f41a3ba04bb840fced8</Sha>
    </Dependency>
    <Dependency Name="Microsoft.Extensions.Http" Version="7.0.0-rtm.22473.12">
      <Uri>https://github.com/dotnet/runtime</Uri>
      <Sha>5429eb1e01f388fe36ba7f41a3ba04bb840fced8</Sha>
    </Dependency>
    <Dependency Name="Microsoft.Extensions.Logging.Abstractions" Version="7.0.0-rtm.22473.12">
      <Uri>https://github.com/dotnet/runtime</Uri>
      <Sha>5429eb1e01f388fe36ba7f41a3ba04bb840fced8</Sha>
    </Dependency>
    <Dependency Name="Microsoft.Extensions.Logging.Configuration" Version="7.0.0-rtm.22473.12">
      <Uri>https://github.com/dotnet/runtime</Uri>
      <Sha>5429eb1e01f388fe36ba7f41a3ba04bb840fced8</Sha>
    </Dependency>
    <Dependency Name="Microsoft.Extensions.Logging.Console" Version="7.0.0-rtm.22473.12">
      <Uri>https://github.com/dotnet/runtime</Uri>
      <Sha>5429eb1e01f388fe36ba7f41a3ba04bb840fced8</Sha>
    </Dependency>
    <Dependency Name="Microsoft.Extensions.Logging.Debug" Version="7.0.0-rtm.22473.12">
      <Uri>https://github.com/dotnet/runtime</Uri>
      <Sha>5429eb1e01f388fe36ba7f41a3ba04bb840fced8</Sha>
    </Dependency>
    <Dependency Name="Microsoft.Extensions.Logging.EventSource" Version="7.0.0-rtm.22473.12">
      <Uri>https://github.com/dotnet/runtime</Uri>
      <Sha>5429eb1e01f388fe36ba7f41a3ba04bb840fced8</Sha>
    </Dependency>
    <Dependency Name="Microsoft.Extensions.Logging.EventLog" Version="7.0.0-rtm.22473.12">
      <Uri>https://github.com/dotnet/runtime</Uri>
      <Sha>5429eb1e01f388fe36ba7f41a3ba04bb840fced8</Sha>
    </Dependency>
    <Dependency Name="Microsoft.Extensions.Logging.TraceSource" Version="7.0.0-rtm.22473.12">
      <Uri>https://github.com/dotnet/runtime</Uri>
      <Sha>5429eb1e01f388fe36ba7f41a3ba04bb840fced8</Sha>
    </Dependency>
    <Dependency Name="Microsoft.Extensions.Logging" Version="7.0.0-rtm.22473.12">
      <Uri>https://github.com/dotnet/runtime</Uri>
      <Sha>5429eb1e01f388fe36ba7f41a3ba04bb840fced8</Sha>
    </Dependency>
    <Dependency Name="Microsoft.Extensions.Options.ConfigurationExtensions" Version="7.0.0-rtm.22473.12">
      <Uri>https://github.com/dotnet/runtime</Uri>
      <Sha>5429eb1e01f388fe36ba7f41a3ba04bb840fced8</Sha>
    </Dependency>
    <Dependency Name="Microsoft.Extensions.Options.DataAnnotations" Version="7.0.0-rtm.22473.12">
      <Uri>https://github.com/dotnet/runtime</Uri>
      <Sha>5429eb1e01f388fe36ba7f41a3ba04bb840fced8</Sha>
    </Dependency>
    <Dependency Name="Microsoft.Extensions.Options" Version="7.0.0-rtm.22473.12">
      <Uri>https://github.com/dotnet/runtime</Uri>
      <Sha>5429eb1e01f388fe36ba7f41a3ba04bb840fced8</Sha>
    </Dependency>
    <Dependency Name="Microsoft.Extensions.Primitives" Version="7.0.0-rtm.22473.12">
      <Uri>https://github.com/dotnet/runtime</Uri>
      <Sha>5429eb1e01f388fe36ba7f41a3ba04bb840fced8</Sha>
    </Dependency>
    <Dependency Name="Microsoft.Internal.Runtime.AspNetCore.Transport" Version="7.0.0-rtm.22473.12">
      <Uri>https://github.com/dotnet/runtime</Uri>
      <Sha>5429eb1e01f388fe36ba7f41a3ba04bb840fced8</Sha>
    </Dependency>
    <Dependency Name="Microsoft.SourceBuild.Intermediate.source-build-externals" Version="7.0.0-alpha.1.22463.5">
      <Uri>https://github.com/dotnet/source-build-externals</Uri>
      <Sha>6e9ede1f2771f59d80a4050c02d051bbbd457c77</Sha>
      <SourceBuild RepoName="source-build-externals" ManagedOnly="true" />
    </Dependency>
    <Dependency Name="System.Configuration.ConfigurationManager" Version="7.0.0-rtm.22473.12">
      <Uri>https://github.com/dotnet/runtime</Uri>
      <Sha>5429eb1e01f388fe36ba7f41a3ba04bb840fced8</Sha>
    </Dependency>
    <Dependency Name="System.Diagnostics.DiagnosticSource" Version="7.0.0-rtm.22473.12">
      <Uri>https://github.com/dotnet/runtime</Uri>
      <Sha>5429eb1e01f388fe36ba7f41a3ba04bb840fced8</Sha>
    </Dependency>
    <Dependency Name="System.Diagnostics.EventLog" Version="7.0.0-rtm.22473.12">
      <Uri>https://github.com/dotnet/runtime</Uri>
      <Sha>5429eb1e01f388fe36ba7f41a3ba04bb840fced8</Sha>
    </Dependency>
    <Dependency Name="System.DirectoryServices.Protocols" Version="7.0.0-rtm.22473.12">
      <Uri>https://github.com/dotnet/runtime</Uri>
      <Sha>5429eb1e01f388fe36ba7f41a3ba04bb840fced8</Sha>
    </Dependency>
    <Dependency Name="System.IO.Pipelines" Version="7.0.0-rtm.22473.12">
      <Uri>https://github.com/dotnet/runtime</Uri>
      <Sha>5429eb1e01f388fe36ba7f41a3ba04bb840fced8</Sha>
    </Dependency>
    <Dependency Name="System.Net.Http.Json" Version="7.0.0-rtm.22473.12">
      <Uri>https://github.com/dotnet/runtime</Uri>
      <Sha>5429eb1e01f388fe36ba7f41a3ba04bb840fced8</Sha>
    </Dependency>
    <Dependency Name="System.Net.Http.WinHttpHandler" Version="7.0.0-rtm.22473.12">
      <Uri>https://github.com/dotnet/runtime</Uri>
      <Sha>5429eb1e01f388fe36ba7f41a3ba04bb840fced8</Sha>
    </Dependency>
    <Dependency Name="System.Reflection.Metadata" Version="7.0.0-rtm.22473.12">
      <Uri>https://github.com/dotnet/runtime</Uri>
      <Sha>5429eb1e01f388fe36ba7f41a3ba04bb840fced8</Sha>
    </Dependency>
    <Dependency Name="System.Resources.Extensions" Version="7.0.0-rtm.22473.12">
      <Uri>https://github.com/dotnet/runtime</Uri>
      <Sha>5429eb1e01f388fe36ba7f41a3ba04bb840fced8</Sha>
    </Dependency>
    <Dependency Name="System.Security.Cryptography.Pkcs" Version="7.0.0-rtm.22473.12">
      <Uri>https://github.com/dotnet/runtime</Uri>
      <Sha>5429eb1e01f388fe36ba7f41a3ba04bb840fced8</Sha>
    </Dependency>
    <Dependency Name="System.Security.Cryptography.Xml" Version="7.0.0-rtm.22473.12">
      <Uri>https://github.com/dotnet/runtime</Uri>
      <Sha>5429eb1e01f388fe36ba7f41a3ba04bb840fced8</Sha>
    </Dependency>
    <Dependency Name="System.Security.Permissions" Version="7.0.0-rtm.22473.12">
      <Uri>https://github.com/dotnet/runtime</Uri>
      <Sha>5429eb1e01f388fe36ba7f41a3ba04bb840fced8</Sha>
    </Dependency>
    <Dependency Name="System.ServiceProcess.ServiceController" Version="7.0.0-rtm.22473.12">
      <Uri>https://github.com/dotnet/runtime</Uri>
      <Sha>5429eb1e01f388fe36ba7f41a3ba04bb840fced8</Sha>
    </Dependency>
    <Dependency Name="System.Text.Encodings.Web" Version="7.0.0-rtm.22473.12">
      <Uri>https://github.com/dotnet/runtime</Uri>
      <Sha>5429eb1e01f388fe36ba7f41a3ba04bb840fced8</Sha>
    </Dependency>
    <Dependency Name="System.Text.Json" Version="7.0.0-rtm.22473.12">
      <Uri>https://github.com/dotnet/runtime</Uri>
      <Sha>5429eb1e01f388fe36ba7f41a3ba04bb840fced8</Sha>
    </Dependency>
    <Dependency Name="System.Threading.AccessControl" Version="7.0.0-rtm.22473.12">
      <Uri>https://github.com/dotnet/runtime</Uri>
      <Sha>5429eb1e01f388fe36ba7f41a3ba04bb840fced8</Sha>
    </Dependency>
    <Dependency Name="System.Threading.Channels" Version="7.0.0-rtm.22473.12">
      <Uri>https://github.com/dotnet/runtime</Uri>
      <Sha>5429eb1e01f388fe36ba7f41a3ba04bb840fced8</Sha>
    </Dependency>
    <Dependency Name="System.Threading.RateLimiting" Version="7.0.0-rtm.22473.12">
      <Uri>https://github.com/dotnet/runtime</Uri>
      <Sha>5429eb1e01f388fe36ba7f41a3ba04bb840fced8</Sha>
    </Dependency>
    <Dependency Name="Microsoft.Extensions.DependencyModel" Version="7.0.0-rtm.22473.12">
      <Uri>https://github.com/dotnet/runtime</Uri>
      <Sha>5429eb1e01f388fe36ba7f41a3ba04bb840fced8</Sha>
    </Dependency>
    <Dependency Name="Microsoft.NETCore.App.Ref" Version="7.0.0-rtm.22473.12">
      <Uri>https://github.com/dotnet/runtime</Uri>
      <Sha>5429eb1e01f388fe36ba7f41a3ba04bb840fced8</Sha>
    </Dependency>
    <Dependency Name="Microsoft.NET.Runtime.MonoAOTCompiler.Task" Version="7.0.0-rtm.22473.12">
      <Uri>https://github.com/dotnet/runtime</Uri>
      <Sha>5429eb1e01f388fe36ba7f41a3ba04bb840fced8</Sha>
    </Dependency>
    <Dependency Name="Microsoft.NET.Runtime.WebAssembly.Sdk" Version="7.0.0-rtm.22473.12">
      <Uri>https://github.com/dotnet/runtime</Uri>
      <Sha>5429eb1e01f388fe36ba7f41a3ba04bb840fced8</Sha>
=======
    <Dependency Name="dotnet-ef" Version="8.0.0-alpha.1.22472.8">
      <Uri>https://github.com/dotnet/efcore</Uri>
      <Sha>2cfc7c3b9020daf9d2e28d404a78814e69941421</Sha>
    </Dependency>
    <Dependency Name="Microsoft.EntityFrameworkCore.InMemory" Version="8.0.0-alpha.1.22472.8">
      <Uri>https://github.com/dotnet/efcore</Uri>
      <Sha>2cfc7c3b9020daf9d2e28d404a78814e69941421</Sha>
    </Dependency>
    <Dependency Name="Microsoft.EntityFrameworkCore.Relational" Version="8.0.0-alpha.1.22472.8">
      <Uri>https://github.com/dotnet/efcore</Uri>
      <Sha>2cfc7c3b9020daf9d2e28d404a78814e69941421</Sha>
    </Dependency>
    <Dependency Name="Microsoft.EntityFrameworkCore.Sqlite" Version="8.0.0-alpha.1.22472.8">
      <Uri>https://github.com/dotnet/efcore</Uri>
      <Sha>2cfc7c3b9020daf9d2e28d404a78814e69941421</Sha>
    </Dependency>
    <Dependency Name="Microsoft.EntityFrameworkCore.SqlServer" Version="8.0.0-alpha.1.22472.8">
      <Uri>https://github.com/dotnet/efcore</Uri>
      <Sha>2cfc7c3b9020daf9d2e28d404a78814e69941421</Sha>
    </Dependency>
    <Dependency Name="Microsoft.EntityFrameworkCore.Tools" Version="8.0.0-alpha.1.22472.8">
      <Uri>https://github.com/dotnet/efcore</Uri>
      <Sha>2cfc7c3b9020daf9d2e28d404a78814e69941421</Sha>
    </Dependency>
    <Dependency Name="Microsoft.EntityFrameworkCore" Version="8.0.0-alpha.1.22472.8">
      <Uri>https://github.com/dotnet/efcore</Uri>
      <Sha>2cfc7c3b9020daf9d2e28d404a78814e69941421</Sha>
    </Dependency>
    <Dependency Name="Microsoft.EntityFrameworkCore.Design" Version="8.0.0-alpha.1.22472.8">
      <Uri>https://github.com/dotnet/efcore</Uri>
      <Sha>2cfc7c3b9020daf9d2e28d404a78814e69941421</Sha>
    </Dependency>
    <Dependency Name="Microsoft.Extensions.Caching.Abstractions" Version="8.0.0-alpha.1.22474.1">
      <Uri>https://github.com/dotnet/runtime</Uri>
      <Sha>05aa1fdf72daa876e482f3a762d72d40e82c50b8</Sha>
    </Dependency>
    <Dependency Name="Microsoft.Extensions.Caching.Memory" Version="8.0.0-alpha.1.22474.1">
      <Uri>https://github.com/dotnet/runtime</Uri>
      <Sha>05aa1fdf72daa876e482f3a762d72d40e82c50b8</Sha>
    </Dependency>
    <Dependency Name="Microsoft.Extensions.Configuration.Abstractions" Version="8.0.0-alpha.1.22474.1">
      <Uri>https://github.com/dotnet/runtime</Uri>
      <Sha>05aa1fdf72daa876e482f3a762d72d40e82c50b8</Sha>
    </Dependency>
    <Dependency Name="Microsoft.Extensions.Configuration.Binder" Version="8.0.0-alpha.1.22474.1">
      <Uri>https://github.com/dotnet/runtime</Uri>
      <Sha>05aa1fdf72daa876e482f3a762d72d40e82c50b8</Sha>
    </Dependency>
    <Dependency Name="Microsoft.Extensions.Configuration.CommandLine" Version="8.0.0-alpha.1.22474.1">
      <Uri>https://github.com/dotnet/runtime</Uri>
      <Sha>05aa1fdf72daa876e482f3a762d72d40e82c50b8</Sha>
    </Dependency>
    <Dependency Name="Microsoft.Extensions.Configuration.EnvironmentVariables" Version="8.0.0-alpha.1.22474.1">
      <Uri>https://github.com/dotnet/runtime</Uri>
      <Sha>05aa1fdf72daa876e482f3a762d72d40e82c50b8</Sha>
    </Dependency>
    <Dependency Name="Microsoft.Extensions.Configuration.FileExtensions" Version="8.0.0-alpha.1.22474.1">
      <Uri>https://github.com/dotnet/runtime</Uri>
      <Sha>05aa1fdf72daa876e482f3a762d72d40e82c50b8</Sha>
    </Dependency>
    <Dependency Name="Microsoft.Extensions.Configuration.Ini" Version="8.0.0-alpha.1.22474.1">
      <Uri>https://github.com/dotnet/runtime</Uri>
      <Sha>05aa1fdf72daa876e482f3a762d72d40e82c50b8</Sha>
    </Dependency>
    <Dependency Name="Microsoft.Extensions.Configuration.Json" Version="8.0.0-alpha.1.22474.1">
      <Uri>https://github.com/dotnet/runtime</Uri>
      <Sha>05aa1fdf72daa876e482f3a762d72d40e82c50b8</Sha>
    </Dependency>
    <Dependency Name="Microsoft.Extensions.Configuration.UserSecrets" Version="8.0.0-alpha.1.22474.1">
      <Uri>https://github.com/dotnet/runtime</Uri>
      <Sha>05aa1fdf72daa876e482f3a762d72d40e82c50b8</Sha>
    </Dependency>
    <Dependency Name="Microsoft.Extensions.Configuration.Xml" Version="8.0.0-alpha.1.22474.1">
      <Uri>https://github.com/dotnet/runtime</Uri>
      <Sha>05aa1fdf72daa876e482f3a762d72d40e82c50b8</Sha>
    </Dependency>
    <Dependency Name="Microsoft.Extensions.Configuration" Version="8.0.0-alpha.1.22474.1">
      <Uri>https://github.com/dotnet/runtime</Uri>
      <Sha>05aa1fdf72daa876e482f3a762d72d40e82c50b8</Sha>
    </Dependency>
    <Dependency Name="Microsoft.Extensions.DependencyInjection.Abstractions" Version="8.0.0-alpha.1.22474.1">
      <Uri>https://github.com/dotnet/runtime</Uri>
      <Sha>05aa1fdf72daa876e482f3a762d72d40e82c50b8</Sha>
    </Dependency>
    <Dependency Name="Microsoft.Extensions.DependencyInjection" Version="8.0.0-alpha.1.22474.1">
      <Uri>https://github.com/dotnet/runtime</Uri>
      <Sha>05aa1fdf72daa876e482f3a762d72d40e82c50b8</Sha>
    </Dependency>
    <Dependency Name="Microsoft.Extensions.FileProviders.Abstractions" Version="8.0.0-alpha.1.22474.1">
      <Uri>https://github.com/dotnet/runtime</Uri>
      <Sha>05aa1fdf72daa876e482f3a762d72d40e82c50b8</Sha>
    </Dependency>
    <Dependency Name="Microsoft.Extensions.FileProviders.Composite" Version="8.0.0-alpha.1.22474.1">
      <Uri>https://github.com/dotnet/runtime</Uri>
      <Sha>05aa1fdf72daa876e482f3a762d72d40e82c50b8</Sha>
    </Dependency>
    <Dependency Name="Microsoft.Extensions.FileProviders.Physical" Version="8.0.0-alpha.1.22474.1">
      <Uri>https://github.com/dotnet/runtime</Uri>
      <Sha>05aa1fdf72daa876e482f3a762d72d40e82c50b8</Sha>
    </Dependency>
    <Dependency Name="Microsoft.Extensions.FileSystemGlobbing" Version="8.0.0-alpha.1.22474.1">
      <Uri>https://github.com/dotnet/runtime</Uri>
      <Sha>05aa1fdf72daa876e482f3a762d72d40e82c50b8</Sha>
    </Dependency>
    <Dependency Name="Microsoft.Extensions.HostFactoryResolver.Sources" Version="8.0.0-alpha.1.22474.1">
      <Uri>https://github.com/dotnet/runtime</Uri>
      <Sha>05aa1fdf72daa876e482f3a762d72d40e82c50b8</Sha>
    </Dependency>
    <Dependency Name="Microsoft.Extensions.Hosting.Abstractions" Version="8.0.0-alpha.1.22474.1">
      <Uri>https://github.com/dotnet/runtime</Uri>
      <Sha>05aa1fdf72daa876e482f3a762d72d40e82c50b8</Sha>
    </Dependency>
    <Dependency Name="Microsoft.Extensions.Hosting" Version="8.0.0-alpha.1.22474.1">
      <Uri>https://github.com/dotnet/runtime</Uri>
      <Sha>05aa1fdf72daa876e482f3a762d72d40e82c50b8</Sha>
    </Dependency>
    <Dependency Name="Microsoft.Extensions.Http" Version="8.0.0-alpha.1.22474.1">
      <Uri>https://github.com/dotnet/runtime</Uri>
      <Sha>05aa1fdf72daa876e482f3a762d72d40e82c50b8</Sha>
    </Dependency>
    <Dependency Name="Microsoft.Extensions.Logging.Abstractions" Version="8.0.0-alpha.1.22474.1">
      <Uri>https://github.com/dotnet/runtime</Uri>
      <Sha>05aa1fdf72daa876e482f3a762d72d40e82c50b8</Sha>
    </Dependency>
    <Dependency Name="Microsoft.Extensions.Logging.Configuration" Version="8.0.0-alpha.1.22474.1">
      <Uri>https://github.com/dotnet/runtime</Uri>
      <Sha>05aa1fdf72daa876e482f3a762d72d40e82c50b8</Sha>
    </Dependency>
    <Dependency Name="Microsoft.Extensions.Logging.Console" Version="8.0.0-alpha.1.22474.1">
      <Uri>https://github.com/dotnet/runtime</Uri>
      <Sha>05aa1fdf72daa876e482f3a762d72d40e82c50b8</Sha>
    </Dependency>
    <Dependency Name="Microsoft.Extensions.Logging.Debug" Version="8.0.0-alpha.1.22474.1">
      <Uri>https://github.com/dotnet/runtime</Uri>
      <Sha>05aa1fdf72daa876e482f3a762d72d40e82c50b8</Sha>
    </Dependency>
    <Dependency Name="Microsoft.Extensions.Logging.EventSource" Version="8.0.0-alpha.1.22474.1">
      <Uri>https://github.com/dotnet/runtime</Uri>
      <Sha>05aa1fdf72daa876e482f3a762d72d40e82c50b8</Sha>
    </Dependency>
    <Dependency Name="Microsoft.Extensions.Logging.EventLog" Version="8.0.0-alpha.1.22474.1">
      <Uri>https://github.com/dotnet/runtime</Uri>
      <Sha>05aa1fdf72daa876e482f3a762d72d40e82c50b8</Sha>
    </Dependency>
    <Dependency Name="Microsoft.Extensions.Logging.TraceSource" Version="8.0.0-alpha.1.22474.1">
      <Uri>https://github.com/dotnet/runtime</Uri>
      <Sha>05aa1fdf72daa876e482f3a762d72d40e82c50b8</Sha>
    </Dependency>
    <Dependency Name="Microsoft.Extensions.Logging" Version="8.0.0-alpha.1.22474.1">
      <Uri>https://github.com/dotnet/runtime</Uri>
      <Sha>05aa1fdf72daa876e482f3a762d72d40e82c50b8</Sha>
    </Dependency>
    <Dependency Name="Microsoft.Extensions.Options.ConfigurationExtensions" Version="8.0.0-alpha.1.22474.1">
      <Uri>https://github.com/dotnet/runtime</Uri>
      <Sha>05aa1fdf72daa876e482f3a762d72d40e82c50b8</Sha>
    </Dependency>
    <Dependency Name="Microsoft.Extensions.Options.DataAnnotations" Version="8.0.0-alpha.1.22474.1">
      <Uri>https://github.com/dotnet/runtime</Uri>
      <Sha>05aa1fdf72daa876e482f3a762d72d40e82c50b8</Sha>
    </Dependency>
    <Dependency Name="Microsoft.Extensions.Options" Version="8.0.0-alpha.1.22474.1">
      <Uri>https://github.com/dotnet/runtime</Uri>
      <Sha>05aa1fdf72daa876e482f3a762d72d40e82c50b8</Sha>
    </Dependency>
    <Dependency Name="Microsoft.Extensions.Primitives" Version="8.0.0-alpha.1.22474.1">
      <Uri>https://github.com/dotnet/runtime</Uri>
      <Sha>05aa1fdf72daa876e482f3a762d72d40e82c50b8</Sha>
    </Dependency>
    <Dependency Name="Microsoft.Internal.Runtime.AspNetCore.Transport" Version="8.0.0-alpha.1.22474.1">
      <Uri>https://github.com/dotnet/runtime</Uri>
      <Sha>05aa1fdf72daa876e482f3a762d72d40e82c50b8</Sha>
    </Dependency>
    <Dependency Name="Microsoft.SourceBuild.Intermediate.source-build-externals" Version="8.0.0-alpha.1.22463.4">
      <Uri>https://github.com/dotnet/source-build-externals</Uri>
      <Sha>4663cca8b51b481bfd5e82695d2027d05688b5de</Sha>
      <SourceBuild RepoName="source-build-externals" ManagedOnly="true" />
    </Dependency>
    <Dependency Name="System.Configuration.ConfigurationManager" Version="8.0.0-alpha.1.22474.1">
      <Uri>https://github.com/dotnet/runtime</Uri>
      <Sha>05aa1fdf72daa876e482f3a762d72d40e82c50b8</Sha>
    </Dependency>
    <Dependency Name="System.Diagnostics.DiagnosticSource" Version="8.0.0-alpha.1.22474.1">
      <Uri>https://github.com/dotnet/runtime</Uri>
      <Sha>05aa1fdf72daa876e482f3a762d72d40e82c50b8</Sha>
    </Dependency>
    <Dependency Name="System.Diagnostics.EventLog" Version="8.0.0-alpha.1.22474.1">
      <Uri>https://github.com/dotnet/runtime</Uri>
      <Sha>05aa1fdf72daa876e482f3a762d72d40e82c50b8</Sha>
    </Dependency>
    <Dependency Name="System.DirectoryServices.Protocols" Version="8.0.0-alpha.1.22474.1">
      <Uri>https://github.com/dotnet/runtime</Uri>
      <Sha>05aa1fdf72daa876e482f3a762d72d40e82c50b8</Sha>
    </Dependency>
    <Dependency Name="System.IO.Pipelines" Version="8.0.0-alpha.1.22474.1">
      <Uri>https://github.com/dotnet/runtime</Uri>
      <Sha>05aa1fdf72daa876e482f3a762d72d40e82c50b8</Sha>
    </Dependency>
    <Dependency Name="System.Net.Http.Json" Version="8.0.0-alpha.1.22474.1">
      <Uri>https://github.com/dotnet/runtime</Uri>
      <Sha>05aa1fdf72daa876e482f3a762d72d40e82c50b8</Sha>
    </Dependency>
    <Dependency Name="System.Net.Http.WinHttpHandler" Version="8.0.0-alpha.1.22474.1">
      <Uri>https://github.com/dotnet/runtime</Uri>
      <Sha>05aa1fdf72daa876e482f3a762d72d40e82c50b8</Sha>
    </Dependency>
    <Dependency Name="System.Reflection.Metadata" Version="8.0.0-alpha.1.22474.1">
      <Uri>https://github.com/dotnet/runtime</Uri>
      <Sha>05aa1fdf72daa876e482f3a762d72d40e82c50b8</Sha>
    </Dependency>
    <Dependency Name="System.Resources.Extensions" Version="8.0.0-alpha.1.22474.1">
      <Uri>https://github.com/dotnet/runtime</Uri>
      <Sha>05aa1fdf72daa876e482f3a762d72d40e82c50b8</Sha>
    </Dependency>
    <Dependency Name="System.Security.Cryptography.Pkcs" Version="8.0.0-alpha.1.22474.1">
      <Uri>https://github.com/dotnet/runtime</Uri>
      <Sha>05aa1fdf72daa876e482f3a762d72d40e82c50b8</Sha>
    </Dependency>
    <Dependency Name="System.Security.Cryptography.Xml" Version="8.0.0-alpha.1.22474.1">
      <Uri>https://github.com/dotnet/runtime</Uri>
      <Sha>05aa1fdf72daa876e482f3a762d72d40e82c50b8</Sha>
    </Dependency>
    <Dependency Name="System.Security.Permissions" Version="8.0.0-alpha.1.22474.1">
      <Uri>https://github.com/dotnet/runtime</Uri>
      <Sha>05aa1fdf72daa876e482f3a762d72d40e82c50b8</Sha>
    </Dependency>
    <Dependency Name="System.ServiceProcess.ServiceController" Version="8.0.0-alpha.1.22474.1">
      <Uri>https://github.com/dotnet/runtime</Uri>
      <Sha>05aa1fdf72daa876e482f3a762d72d40e82c50b8</Sha>
    </Dependency>
    <Dependency Name="System.Text.Encodings.Web" Version="8.0.0-alpha.1.22474.1">
      <Uri>https://github.com/dotnet/runtime</Uri>
      <Sha>05aa1fdf72daa876e482f3a762d72d40e82c50b8</Sha>
    </Dependency>
    <Dependency Name="System.Text.Json" Version="8.0.0-alpha.1.22474.1">
      <Uri>https://github.com/dotnet/runtime</Uri>
      <Sha>05aa1fdf72daa876e482f3a762d72d40e82c50b8</Sha>
    </Dependency>
    <Dependency Name="System.Threading.AccessControl" Version="8.0.0-alpha.1.22474.1">
      <Uri>https://github.com/dotnet/runtime</Uri>
      <Sha>05aa1fdf72daa876e482f3a762d72d40e82c50b8</Sha>
    </Dependency>
    <Dependency Name="System.Threading.Channels" Version="8.0.0-alpha.1.22474.1">
      <Uri>https://github.com/dotnet/runtime</Uri>
      <Sha>05aa1fdf72daa876e482f3a762d72d40e82c50b8</Sha>
    </Dependency>
    <Dependency Name="System.Threading.RateLimiting" Version="8.0.0-alpha.1.22474.1">
      <Uri>https://github.com/dotnet/runtime</Uri>
      <Sha>05aa1fdf72daa876e482f3a762d72d40e82c50b8</Sha>
    </Dependency>
    <Dependency Name="Microsoft.Extensions.DependencyModel" Version="8.0.0-alpha.1.22474.1">
      <Uri>https://github.com/dotnet/runtime</Uri>
      <Sha>05aa1fdf72daa876e482f3a762d72d40e82c50b8</Sha>
    </Dependency>
    <Dependency Name="Microsoft.NETCore.App.Ref" Version="8.0.0-alpha.1.22474.1">
      <Uri>https://github.com/dotnet/runtime</Uri>
      <Sha>05aa1fdf72daa876e482f3a762d72d40e82c50b8</Sha>
    </Dependency>
    <Dependency Name="Microsoft.NET.Runtime.MonoAOTCompiler.Task" Version="8.0.0-alpha.1.22474.1">
      <Uri>https://github.com/dotnet/runtime</Uri>
      <Sha>05aa1fdf72daa876e482f3a762d72d40e82c50b8</Sha>
    </Dependency>
    <Dependency Name="Microsoft.NET.Runtime.WebAssembly.Sdk" Version="8.0.0-alpha.1.22474.1">
      <Uri>https://github.com/dotnet/runtime</Uri>
      <Sha>05aa1fdf72daa876e482f3a762d72d40e82c50b8</Sha>
>>>>>>> 23ea496c
    </Dependency>
    <!--
         Win-x64 is used here because we have picked an arbitrary runtime identifier to flow the version of the latest NETCore.App runtime.
         All Runtime.$rid packages should have the same version.
    -->
<<<<<<< HEAD
    <Dependency Name="Microsoft.NETCore.App.Runtime.win-x64" Version="7.0.0-rtm.22473.12">
      <Uri>https://github.com/dotnet/runtime</Uri>
      <Sha>5429eb1e01f388fe36ba7f41a3ba04bb840fced8</Sha>
    </Dependency>
    <Dependency Name="Microsoft.NETCore.App.Runtime.AOT.win-x64.Cross.browser-wasm" Version="7.0.0-rtm.22473.12">
      <Uri>https://github.com/dotnet/runtime</Uri>
      <Sha>5429eb1e01f388fe36ba7f41a3ba04bb840fced8</Sha>
    </Dependency>
    <Dependency Name="Microsoft.NETCore.BrowserDebugHost.Transport" Version="7.0.0-rtm.22473.12">
      <Uri>https://github.com/dotnet/runtime</Uri>
      <Sha>5429eb1e01f388fe36ba7f41a3ba04bb840fced8</Sha>
=======
    <Dependency Name="Microsoft.NETCore.App.Runtime.win-x64" Version="8.0.0-alpha.1.22474.1">
      <Uri>https://github.com/dotnet/runtime</Uri>
      <Sha>05aa1fdf72daa876e482f3a762d72d40e82c50b8</Sha>
    </Dependency>
    <Dependency Name="Microsoft.NETCore.App.Runtime.AOT.win-x64.Cross.browser-wasm" Version="8.0.0-alpha.1.22474.1">
      <Uri>https://github.com/dotnet/runtime</Uri>
      <Sha>05aa1fdf72daa876e482f3a762d72d40e82c50b8</Sha>
    </Dependency>
    <Dependency Name="Microsoft.NETCore.BrowserDebugHost.Transport" Version="8.0.0-alpha.1.22474.1">
      <Uri>https://github.com/dotnet/runtime</Uri>
      <Sha>05aa1fdf72daa876e482f3a762d72d40e82c50b8</Sha>
>>>>>>> 23ea496c
    </Dependency>
    <Dependency Name="Microsoft.Web.Xdt" Version="7.0.0-preview.22423.2">
      <Uri>https://github.com/dotnet/xdt</Uri>
      <Sha>9a1c3e1b7f0c8763d4c96e593961a61a72679a7b</Sha>
      <SourceBuild RepoName="xdt" ManagedOnly="true" />
    </Dependency>
  </ProductDependencies>
  <ToolsetDependencies>
    <!-- Listed explicitly to workaround https://github.com/dotnet/cli/issues/10528 -->
<<<<<<< HEAD
    <Dependency Name="Microsoft.NETCore.Platforms" Version="7.0.0-rtm.22473.12">
      <Uri>https://github.com/dotnet/runtime</Uri>
      <Sha>5429eb1e01f388fe36ba7f41a3ba04bb840fced8</Sha>
    </Dependency>
    <Dependency Name="Microsoft.DotNet.Arcade.Sdk" Version="7.0.0-beta.22464.4">
      <Uri>https://github.com/dotnet/arcade</Uri>
      <Sha>720af493900b2f2bdc48e9ee12577983a5c9be36</Sha>
      <SourceBuild RepoName="arcade" ManagedOnly="true" />
    </Dependency>
    <Dependency Name="Microsoft.DotNet.Build.Tasks.Installers" Version="7.0.0-beta.22464.4">
      <Uri>https://github.com/dotnet/arcade</Uri>
      <Sha>720af493900b2f2bdc48e9ee12577983a5c9be36</Sha>
    </Dependency>
    <Dependency Name="Microsoft.DotNet.Build.Tasks.Templating" Version="7.0.0-beta.22464.4">
      <Uri>https://github.com/dotnet/arcade</Uri>
      <Sha>720af493900b2f2bdc48e9ee12577983a5c9be36</Sha>
    </Dependency>
    <Dependency Name="Microsoft.DotNet.Helix.Sdk" Version="7.0.0-beta.22464.4">
      <Uri>https://github.com/dotnet/arcade</Uri>
      <Sha>720af493900b2f2bdc48e9ee12577983a5c9be36</Sha>
=======
    <Dependency Name="Microsoft.NETCore.Platforms" Version="8.0.0-alpha.1.22474.1">
      <Uri>https://github.com/dotnet/runtime</Uri>
      <Sha>05aa1fdf72daa876e482f3a762d72d40e82c50b8</Sha>
    </Dependency>
    <Dependency Name="Microsoft.DotNet.Arcade.Sdk" Version="8.0.0-beta.22466.3">
      <Uri>https://github.com/dotnet/arcade</Uri>
      <Sha>bf47db2617320c82f94713d7b538f7bc0fa9d662</Sha>
      <SourceBuild RepoName="arcade" ManagedOnly="true" />
    </Dependency>
    <Dependency Name="Microsoft.DotNet.Build.Tasks.Installers" Version="8.0.0-beta.22466.3">
      <Uri>https://github.com/dotnet/arcade</Uri>
      <Sha>bf47db2617320c82f94713d7b538f7bc0fa9d662</Sha>
    </Dependency>
    <Dependency Name="Microsoft.DotNet.Build.Tasks.Templating" Version="8.0.0-beta.22466.3">
      <Uri>https://github.com/dotnet/arcade</Uri>
      <Sha>bf47db2617320c82f94713d7b538f7bc0fa9d662</Sha>
    </Dependency>
    <Dependency Name="Microsoft.DotNet.Helix.Sdk" Version="8.0.0-beta.22466.3">
      <Uri>https://github.com/dotnet/arcade</Uri>
      <Sha>bf47db2617320c82f94713d7b538f7bc0fa9d662</Sha>
>>>>>>> 23ea496c
    </Dependency>
  </ToolsetDependencies>
</Dependencies><|MERGE_RESOLUTION|>--- conflicted
+++ resolved
@@ -9,272 +9,6 @@
 -->
 <Dependencies>
   <ProductDependencies>
-<<<<<<< HEAD
-    <Dependency Name="dotnet-ef" Version="7.0.0-rtm.22473.8">
-      <Uri>https://github.com/dotnet/efcore</Uri>
-      <Sha>ca699cc6d405c7d2c4a772acef709d3700e0be02</Sha>
-    </Dependency>
-    <Dependency Name="Microsoft.EntityFrameworkCore.InMemory" Version="7.0.0-rtm.22473.8">
-      <Uri>https://github.com/dotnet/efcore</Uri>
-      <Sha>ca699cc6d405c7d2c4a772acef709d3700e0be02</Sha>
-    </Dependency>
-    <Dependency Name="Microsoft.EntityFrameworkCore.Relational" Version="7.0.0-rtm.22473.8">
-      <Uri>https://github.com/dotnet/efcore</Uri>
-      <Sha>ca699cc6d405c7d2c4a772acef709d3700e0be02</Sha>
-    </Dependency>
-    <Dependency Name="Microsoft.EntityFrameworkCore.Sqlite" Version="7.0.0-rtm.22473.8">
-      <Uri>https://github.com/dotnet/efcore</Uri>
-      <Sha>ca699cc6d405c7d2c4a772acef709d3700e0be02</Sha>
-    </Dependency>
-    <Dependency Name="Microsoft.EntityFrameworkCore.SqlServer" Version="7.0.0-rtm.22473.8">
-      <Uri>https://github.com/dotnet/efcore</Uri>
-      <Sha>ca699cc6d405c7d2c4a772acef709d3700e0be02</Sha>
-    </Dependency>
-    <Dependency Name="Microsoft.EntityFrameworkCore.Tools" Version="7.0.0-rtm.22473.8">
-      <Uri>https://github.com/dotnet/efcore</Uri>
-      <Sha>ca699cc6d405c7d2c4a772acef709d3700e0be02</Sha>
-    </Dependency>
-    <Dependency Name="Microsoft.EntityFrameworkCore" Version="7.0.0-rtm.22473.8">
-      <Uri>https://github.com/dotnet/efcore</Uri>
-      <Sha>ca699cc6d405c7d2c4a772acef709d3700e0be02</Sha>
-    </Dependency>
-    <Dependency Name="Microsoft.EntityFrameworkCore.Design" Version="7.0.0-rtm.22473.8">
-      <Uri>https://github.com/dotnet/efcore</Uri>
-      <Sha>ca699cc6d405c7d2c4a772acef709d3700e0be02</Sha>
-    </Dependency>
-    <Dependency Name="Microsoft.Extensions.Caching.Abstractions" Version="7.0.0-rtm.22473.12">
-      <Uri>https://github.com/dotnet/runtime</Uri>
-      <Sha>5429eb1e01f388fe36ba7f41a3ba04bb840fced8</Sha>
-    </Dependency>
-    <Dependency Name="Microsoft.Extensions.Caching.Memory" Version="7.0.0-rtm.22473.12">
-      <Uri>https://github.com/dotnet/runtime</Uri>
-      <Sha>5429eb1e01f388fe36ba7f41a3ba04bb840fced8</Sha>
-    </Dependency>
-    <Dependency Name="Microsoft.Extensions.Configuration.Abstractions" Version="7.0.0-rtm.22473.12">
-      <Uri>https://github.com/dotnet/runtime</Uri>
-      <Sha>5429eb1e01f388fe36ba7f41a3ba04bb840fced8</Sha>
-    </Dependency>
-    <Dependency Name="Microsoft.Extensions.Configuration.Binder" Version="7.0.0-rtm.22473.12">
-      <Uri>https://github.com/dotnet/runtime</Uri>
-      <Sha>5429eb1e01f388fe36ba7f41a3ba04bb840fced8</Sha>
-    </Dependency>
-    <Dependency Name="Microsoft.Extensions.Configuration.CommandLine" Version="7.0.0-rtm.22473.12">
-      <Uri>https://github.com/dotnet/runtime</Uri>
-      <Sha>5429eb1e01f388fe36ba7f41a3ba04bb840fced8</Sha>
-    </Dependency>
-    <Dependency Name="Microsoft.Extensions.Configuration.EnvironmentVariables" Version="7.0.0-rtm.22473.12">
-      <Uri>https://github.com/dotnet/runtime</Uri>
-      <Sha>5429eb1e01f388fe36ba7f41a3ba04bb840fced8</Sha>
-    </Dependency>
-    <Dependency Name="Microsoft.Extensions.Configuration.FileExtensions" Version="7.0.0-rtm.22473.12">
-      <Uri>https://github.com/dotnet/runtime</Uri>
-      <Sha>5429eb1e01f388fe36ba7f41a3ba04bb840fced8</Sha>
-    </Dependency>
-    <Dependency Name="Microsoft.Extensions.Configuration.Ini" Version="7.0.0-rtm.22473.12">
-      <Uri>https://github.com/dotnet/runtime</Uri>
-      <Sha>5429eb1e01f388fe36ba7f41a3ba04bb840fced8</Sha>
-    </Dependency>
-    <Dependency Name="Microsoft.Extensions.Configuration.Json" Version="7.0.0-rtm.22473.12">
-      <Uri>https://github.com/dotnet/runtime</Uri>
-      <Sha>5429eb1e01f388fe36ba7f41a3ba04bb840fced8</Sha>
-    </Dependency>
-    <Dependency Name="Microsoft.Extensions.Configuration.UserSecrets" Version="7.0.0-rtm.22473.12">
-      <Uri>https://github.com/dotnet/runtime</Uri>
-      <Sha>5429eb1e01f388fe36ba7f41a3ba04bb840fced8</Sha>
-    </Dependency>
-    <Dependency Name="Microsoft.Extensions.Configuration.Xml" Version="7.0.0-rtm.22473.12">
-      <Uri>https://github.com/dotnet/runtime</Uri>
-      <Sha>5429eb1e01f388fe36ba7f41a3ba04bb840fced8</Sha>
-    </Dependency>
-    <Dependency Name="Microsoft.Extensions.Configuration" Version="7.0.0-rtm.22473.12">
-      <Uri>https://github.com/dotnet/runtime</Uri>
-      <Sha>5429eb1e01f388fe36ba7f41a3ba04bb840fced8</Sha>
-    </Dependency>
-    <Dependency Name="Microsoft.Extensions.DependencyInjection.Abstractions" Version="7.0.0-rtm.22473.12">
-      <Uri>https://github.com/dotnet/runtime</Uri>
-      <Sha>5429eb1e01f388fe36ba7f41a3ba04bb840fced8</Sha>
-    </Dependency>
-    <Dependency Name="Microsoft.Extensions.DependencyInjection" Version="7.0.0-rtm.22473.12">
-      <Uri>https://github.com/dotnet/runtime</Uri>
-      <Sha>5429eb1e01f388fe36ba7f41a3ba04bb840fced8</Sha>
-    </Dependency>
-    <Dependency Name="Microsoft.Extensions.FileProviders.Abstractions" Version="7.0.0-rtm.22473.12">
-      <Uri>https://github.com/dotnet/runtime</Uri>
-      <Sha>5429eb1e01f388fe36ba7f41a3ba04bb840fced8</Sha>
-    </Dependency>
-    <Dependency Name="Microsoft.Extensions.FileProviders.Composite" Version="7.0.0-rtm.22473.12">
-      <Uri>https://github.com/dotnet/runtime</Uri>
-      <Sha>5429eb1e01f388fe36ba7f41a3ba04bb840fced8</Sha>
-    </Dependency>
-    <Dependency Name="Microsoft.Extensions.FileProviders.Physical" Version="7.0.0-rtm.22473.12">
-      <Uri>https://github.com/dotnet/runtime</Uri>
-      <Sha>5429eb1e01f388fe36ba7f41a3ba04bb840fced8</Sha>
-    </Dependency>
-    <Dependency Name="Microsoft.Extensions.FileSystemGlobbing" Version="7.0.0-rtm.22473.12">
-      <Uri>https://github.com/dotnet/runtime</Uri>
-      <Sha>5429eb1e01f388fe36ba7f41a3ba04bb840fced8</Sha>
-    </Dependency>
-    <Dependency Name="Microsoft.Extensions.HostFactoryResolver.Sources" Version="7.0.0-rtm.22473.12">
-      <Uri>https://github.com/dotnet/runtime</Uri>
-      <Sha>5429eb1e01f388fe36ba7f41a3ba04bb840fced8</Sha>
-    </Dependency>
-    <Dependency Name="Microsoft.Extensions.Hosting.Abstractions" Version="7.0.0-rtm.22473.12">
-      <Uri>https://github.com/dotnet/runtime</Uri>
-      <Sha>5429eb1e01f388fe36ba7f41a3ba04bb840fced8</Sha>
-    </Dependency>
-    <Dependency Name="Microsoft.Extensions.Hosting" Version="7.0.0-rtm.22473.12">
-      <Uri>https://github.com/dotnet/runtime</Uri>
-      <Sha>5429eb1e01f388fe36ba7f41a3ba04bb840fced8</Sha>
-    </Dependency>
-    <Dependency Name="Microsoft.Extensions.Http" Version="7.0.0-rtm.22473.12">
-      <Uri>https://github.com/dotnet/runtime</Uri>
-      <Sha>5429eb1e01f388fe36ba7f41a3ba04bb840fced8</Sha>
-    </Dependency>
-    <Dependency Name="Microsoft.Extensions.Logging.Abstractions" Version="7.0.0-rtm.22473.12">
-      <Uri>https://github.com/dotnet/runtime</Uri>
-      <Sha>5429eb1e01f388fe36ba7f41a3ba04bb840fced8</Sha>
-    </Dependency>
-    <Dependency Name="Microsoft.Extensions.Logging.Configuration" Version="7.0.0-rtm.22473.12">
-      <Uri>https://github.com/dotnet/runtime</Uri>
-      <Sha>5429eb1e01f388fe36ba7f41a3ba04bb840fced8</Sha>
-    </Dependency>
-    <Dependency Name="Microsoft.Extensions.Logging.Console" Version="7.0.0-rtm.22473.12">
-      <Uri>https://github.com/dotnet/runtime</Uri>
-      <Sha>5429eb1e01f388fe36ba7f41a3ba04bb840fced8</Sha>
-    </Dependency>
-    <Dependency Name="Microsoft.Extensions.Logging.Debug" Version="7.0.0-rtm.22473.12">
-      <Uri>https://github.com/dotnet/runtime</Uri>
-      <Sha>5429eb1e01f388fe36ba7f41a3ba04bb840fced8</Sha>
-    </Dependency>
-    <Dependency Name="Microsoft.Extensions.Logging.EventSource" Version="7.0.0-rtm.22473.12">
-      <Uri>https://github.com/dotnet/runtime</Uri>
-      <Sha>5429eb1e01f388fe36ba7f41a3ba04bb840fced8</Sha>
-    </Dependency>
-    <Dependency Name="Microsoft.Extensions.Logging.EventLog" Version="7.0.0-rtm.22473.12">
-      <Uri>https://github.com/dotnet/runtime</Uri>
-      <Sha>5429eb1e01f388fe36ba7f41a3ba04bb840fced8</Sha>
-    </Dependency>
-    <Dependency Name="Microsoft.Extensions.Logging.TraceSource" Version="7.0.0-rtm.22473.12">
-      <Uri>https://github.com/dotnet/runtime</Uri>
-      <Sha>5429eb1e01f388fe36ba7f41a3ba04bb840fced8</Sha>
-    </Dependency>
-    <Dependency Name="Microsoft.Extensions.Logging" Version="7.0.0-rtm.22473.12">
-      <Uri>https://github.com/dotnet/runtime</Uri>
-      <Sha>5429eb1e01f388fe36ba7f41a3ba04bb840fced8</Sha>
-    </Dependency>
-    <Dependency Name="Microsoft.Extensions.Options.ConfigurationExtensions" Version="7.0.0-rtm.22473.12">
-      <Uri>https://github.com/dotnet/runtime</Uri>
-      <Sha>5429eb1e01f388fe36ba7f41a3ba04bb840fced8</Sha>
-    </Dependency>
-    <Dependency Name="Microsoft.Extensions.Options.DataAnnotations" Version="7.0.0-rtm.22473.12">
-      <Uri>https://github.com/dotnet/runtime</Uri>
-      <Sha>5429eb1e01f388fe36ba7f41a3ba04bb840fced8</Sha>
-    </Dependency>
-    <Dependency Name="Microsoft.Extensions.Options" Version="7.0.0-rtm.22473.12">
-      <Uri>https://github.com/dotnet/runtime</Uri>
-      <Sha>5429eb1e01f388fe36ba7f41a3ba04bb840fced8</Sha>
-    </Dependency>
-    <Dependency Name="Microsoft.Extensions.Primitives" Version="7.0.0-rtm.22473.12">
-      <Uri>https://github.com/dotnet/runtime</Uri>
-      <Sha>5429eb1e01f388fe36ba7f41a3ba04bb840fced8</Sha>
-    </Dependency>
-    <Dependency Name="Microsoft.Internal.Runtime.AspNetCore.Transport" Version="7.0.0-rtm.22473.12">
-      <Uri>https://github.com/dotnet/runtime</Uri>
-      <Sha>5429eb1e01f388fe36ba7f41a3ba04bb840fced8</Sha>
-    </Dependency>
-    <Dependency Name="Microsoft.SourceBuild.Intermediate.source-build-externals" Version="7.0.0-alpha.1.22463.5">
-      <Uri>https://github.com/dotnet/source-build-externals</Uri>
-      <Sha>6e9ede1f2771f59d80a4050c02d051bbbd457c77</Sha>
-      <SourceBuild RepoName="source-build-externals" ManagedOnly="true" />
-    </Dependency>
-    <Dependency Name="System.Configuration.ConfigurationManager" Version="7.0.0-rtm.22473.12">
-      <Uri>https://github.com/dotnet/runtime</Uri>
-      <Sha>5429eb1e01f388fe36ba7f41a3ba04bb840fced8</Sha>
-    </Dependency>
-    <Dependency Name="System.Diagnostics.DiagnosticSource" Version="7.0.0-rtm.22473.12">
-      <Uri>https://github.com/dotnet/runtime</Uri>
-      <Sha>5429eb1e01f388fe36ba7f41a3ba04bb840fced8</Sha>
-    </Dependency>
-    <Dependency Name="System.Diagnostics.EventLog" Version="7.0.0-rtm.22473.12">
-      <Uri>https://github.com/dotnet/runtime</Uri>
-      <Sha>5429eb1e01f388fe36ba7f41a3ba04bb840fced8</Sha>
-    </Dependency>
-    <Dependency Name="System.DirectoryServices.Protocols" Version="7.0.0-rtm.22473.12">
-      <Uri>https://github.com/dotnet/runtime</Uri>
-      <Sha>5429eb1e01f388fe36ba7f41a3ba04bb840fced8</Sha>
-    </Dependency>
-    <Dependency Name="System.IO.Pipelines" Version="7.0.0-rtm.22473.12">
-      <Uri>https://github.com/dotnet/runtime</Uri>
-      <Sha>5429eb1e01f388fe36ba7f41a3ba04bb840fced8</Sha>
-    </Dependency>
-    <Dependency Name="System.Net.Http.Json" Version="7.0.0-rtm.22473.12">
-      <Uri>https://github.com/dotnet/runtime</Uri>
-      <Sha>5429eb1e01f388fe36ba7f41a3ba04bb840fced8</Sha>
-    </Dependency>
-    <Dependency Name="System.Net.Http.WinHttpHandler" Version="7.0.0-rtm.22473.12">
-      <Uri>https://github.com/dotnet/runtime</Uri>
-      <Sha>5429eb1e01f388fe36ba7f41a3ba04bb840fced8</Sha>
-    </Dependency>
-    <Dependency Name="System.Reflection.Metadata" Version="7.0.0-rtm.22473.12">
-      <Uri>https://github.com/dotnet/runtime</Uri>
-      <Sha>5429eb1e01f388fe36ba7f41a3ba04bb840fced8</Sha>
-    </Dependency>
-    <Dependency Name="System.Resources.Extensions" Version="7.0.0-rtm.22473.12">
-      <Uri>https://github.com/dotnet/runtime</Uri>
-      <Sha>5429eb1e01f388fe36ba7f41a3ba04bb840fced8</Sha>
-    </Dependency>
-    <Dependency Name="System.Security.Cryptography.Pkcs" Version="7.0.0-rtm.22473.12">
-      <Uri>https://github.com/dotnet/runtime</Uri>
-      <Sha>5429eb1e01f388fe36ba7f41a3ba04bb840fced8</Sha>
-    </Dependency>
-    <Dependency Name="System.Security.Cryptography.Xml" Version="7.0.0-rtm.22473.12">
-      <Uri>https://github.com/dotnet/runtime</Uri>
-      <Sha>5429eb1e01f388fe36ba7f41a3ba04bb840fced8</Sha>
-    </Dependency>
-    <Dependency Name="System.Security.Permissions" Version="7.0.0-rtm.22473.12">
-      <Uri>https://github.com/dotnet/runtime</Uri>
-      <Sha>5429eb1e01f388fe36ba7f41a3ba04bb840fced8</Sha>
-    </Dependency>
-    <Dependency Name="System.ServiceProcess.ServiceController" Version="7.0.0-rtm.22473.12">
-      <Uri>https://github.com/dotnet/runtime</Uri>
-      <Sha>5429eb1e01f388fe36ba7f41a3ba04bb840fced8</Sha>
-    </Dependency>
-    <Dependency Name="System.Text.Encodings.Web" Version="7.0.0-rtm.22473.12">
-      <Uri>https://github.com/dotnet/runtime</Uri>
-      <Sha>5429eb1e01f388fe36ba7f41a3ba04bb840fced8</Sha>
-    </Dependency>
-    <Dependency Name="System.Text.Json" Version="7.0.0-rtm.22473.12">
-      <Uri>https://github.com/dotnet/runtime</Uri>
-      <Sha>5429eb1e01f388fe36ba7f41a3ba04bb840fced8</Sha>
-    </Dependency>
-    <Dependency Name="System.Threading.AccessControl" Version="7.0.0-rtm.22473.12">
-      <Uri>https://github.com/dotnet/runtime</Uri>
-      <Sha>5429eb1e01f388fe36ba7f41a3ba04bb840fced8</Sha>
-    </Dependency>
-    <Dependency Name="System.Threading.Channels" Version="7.0.0-rtm.22473.12">
-      <Uri>https://github.com/dotnet/runtime</Uri>
-      <Sha>5429eb1e01f388fe36ba7f41a3ba04bb840fced8</Sha>
-    </Dependency>
-    <Dependency Name="System.Threading.RateLimiting" Version="7.0.0-rtm.22473.12">
-      <Uri>https://github.com/dotnet/runtime</Uri>
-      <Sha>5429eb1e01f388fe36ba7f41a3ba04bb840fced8</Sha>
-    </Dependency>
-    <Dependency Name="Microsoft.Extensions.DependencyModel" Version="7.0.0-rtm.22473.12">
-      <Uri>https://github.com/dotnet/runtime</Uri>
-      <Sha>5429eb1e01f388fe36ba7f41a3ba04bb840fced8</Sha>
-    </Dependency>
-    <Dependency Name="Microsoft.NETCore.App.Ref" Version="7.0.0-rtm.22473.12">
-      <Uri>https://github.com/dotnet/runtime</Uri>
-      <Sha>5429eb1e01f388fe36ba7f41a3ba04bb840fced8</Sha>
-    </Dependency>
-    <Dependency Name="Microsoft.NET.Runtime.MonoAOTCompiler.Task" Version="7.0.0-rtm.22473.12">
-      <Uri>https://github.com/dotnet/runtime</Uri>
-      <Sha>5429eb1e01f388fe36ba7f41a3ba04bb840fced8</Sha>
-    </Dependency>
-    <Dependency Name="Microsoft.NET.Runtime.WebAssembly.Sdk" Version="7.0.0-rtm.22473.12">
-      <Uri>https://github.com/dotnet/runtime</Uri>
-      <Sha>5429eb1e01f388fe36ba7f41a3ba04bb840fced8</Sha>
-=======
     <Dependency Name="dotnet-ef" Version="8.0.0-alpha.1.22472.8">
       <Uri>https://github.com/dotnet/efcore</Uri>
       <Sha>2cfc7c3b9020daf9d2e28d404a78814e69941421</Sha>
@@ -539,25 +273,11 @@
     <Dependency Name="Microsoft.NET.Runtime.WebAssembly.Sdk" Version="8.0.0-alpha.1.22474.1">
       <Uri>https://github.com/dotnet/runtime</Uri>
       <Sha>05aa1fdf72daa876e482f3a762d72d40e82c50b8</Sha>
->>>>>>> 23ea496c
     </Dependency>
     <!--
          Win-x64 is used here because we have picked an arbitrary runtime identifier to flow the version of the latest NETCore.App runtime.
          All Runtime.$rid packages should have the same version.
     -->
-<<<<<<< HEAD
-    <Dependency Name="Microsoft.NETCore.App.Runtime.win-x64" Version="7.0.0-rtm.22473.12">
-      <Uri>https://github.com/dotnet/runtime</Uri>
-      <Sha>5429eb1e01f388fe36ba7f41a3ba04bb840fced8</Sha>
-    </Dependency>
-    <Dependency Name="Microsoft.NETCore.App.Runtime.AOT.win-x64.Cross.browser-wasm" Version="7.0.0-rtm.22473.12">
-      <Uri>https://github.com/dotnet/runtime</Uri>
-      <Sha>5429eb1e01f388fe36ba7f41a3ba04bb840fced8</Sha>
-    </Dependency>
-    <Dependency Name="Microsoft.NETCore.BrowserDebugHost.Transport" Version="7.0.0-rtm.22473.12">
-      <Uri>https://github.com/dotnet/runtime</Uri>
-      <Sha>5429eb1e01f388fe36ba7f41a3ba04bb840fced8</Sha>
-=======
     <Dependency Name="Microsoft.NETCore.App.Runtime.win-x64" Version="8.0.0-alpha.1.22474.1">
       <Uri>https://github.com/dotnet/runtime</Uri>
       <Sha>05aa1fdf72daa876e482f3a762d72d40e82c50b8</Sha>
@@ -569,7 +289,6 @@
     <Dependency Name="Microsoft.NETCore.BrowserDebugHost.Transport" Version="8.0.0-alpha.1.22474.1">
       <Uri>https://github.com/dotnet/runtime</Uri>
       <Sha>05aa1fdf72daa876e482f3a762d72d40e82c50b8</Sha>
->>>>>>> 23ea496c
     </Dependency>
     <Dependency Name="Microsoft.Web.Xdt" Version="7.0.0-preview.22423.2">
       <Uri>https://github.com/dotnet/xdt</Uri>
@@ -579,28 +298,6 @@
   </ProductDependencies>
   <ToolsetDependencies>
     <!-- Listed explicitly to workaround https://github.com/dotnet/cli/issues/10528 -->
-<<<<<<< HEAD
-    <Dependency Name="Microsoft.NETCore.Platforms" Version="7.0.0-rtm.22473.12">
-      <Uri>https://github.com/dotnet/runtime</Uri>
-      <Sha>5429eb1e01f388fe36ba7f41a3ba04bb840fced8</Sha>
-    </Dependency>
-    <Dependency Name="Microsoft.DotNet.Arcade.Sdk" Version="7.0.0-beta.22464.4">
-      <Uri>https://github.com/dotnet/arcade</Uri>
-      <Sha>720af493900b2f2bdc48e9ee12577983a5c9be36</Sha>
-      <SourceBuild RepoName="arcade" ManagedOnly="true" />
-    </Dependency>
-    <Dependency Name="Microsoft.DotNet.Build.Tasks.Installers" Version="7.0.0-beta.22464.4">
-      <Uri>https://github.com/dotnet/arcade</Uri>
-      <Sha>720af493900b2f2bdc48e9ee12577983a5c9be36</Sha>
-    </Dependency>
-    <Dependency Name="Microsoft.DotNet.Build.Tasks.Templating" Version="7.0.0-beta.22464.4">
-      <Uri>https://github.com/dotnet/arcade</Uri>
-      <Sha>720af493900b2f2bdc48e9ee12577983a5c9be36</Sha>
-    </Dependency>
-    <Dependency Name="Microsoft.DotNet.Helix.Sdk" Version="7.0.0-beta.22464.4">
-      <Uri>https://github.com/dotnet/arcade</Uri>
-      <Sha>720af493900b2f2bdc48e9ee12577983a5c9be36</Sha>
-=======
     <Dependency Name="Microsoft.NETCore.Platforms" Version="8.0.0-alpha.1.22474.1">
       <Uri>https://github.com/dotnet/runtime</Uri>
       <Sha>05aa1fdf72daa876e482f3a762d72d40e82c50b8</Sha>
@@ -621,7 +318,6 @@
     <Dependency Name="Microsoft.DotNet.Helix.Sdk" Version="8.0.0-beta.22466.3">
       <Uri>https://github.com/dotnet/arcade</Uri>
       <Sha>bf47db2617320c82f94713d7b538f7bc0fa9d662</Sha>
->>>>>>> 23ea496c
     </Dependency>
   </ToolsetDependencies>
 </Dependencies>